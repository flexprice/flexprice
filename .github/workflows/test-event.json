{
  "inputs": {
<<<<<<< HEAD
    "version": "0.1.8",
=======
    "version": "1.0.10",
>>>>>>> 43521b4b
    "dry_run": false
  }
} <|MERGE_RESOLUTION|>--- conflicted
+++ resolved
@@ -1,10 +1,6 @@
 {
   "inputs": {
-<<<<<<< HEAD
-    "version": "0.1.8",
-=======
     "version": "1.0.10",
->>>>>>> 43521b4b
     "dry_run": false
   }
 } 