# If you prefer the allow list template instead of the deny list, see community template:
# https://github.com/github/gitignore/blob/main/community/Golang/Go.AllowList.gitignore
#
# Binaries for programs and plugins
*.exe
*.exe~
*.dll
*.so
*.dylib

# Test binary, built with `go test -c`
*.test

# Output of the go coverage tool, specifically when used with LiteIDE
*.out

# Dependency directories (remove the comment below to include it)
# vendor/

# Go workspace file
go.work
go.work.sum

# env file
.env

# secrets file
.secrets
.secrets.git

# macOS-specific files
.DS_Store

# Coverage report
coverage.out
coverage.html

# Local Research docs
research/*

# windsurf rules
.windsurfrules
.cursorrules

# local adhoc scripts not production ready
scripts/hacks/*
.env*
.flaskenv*
!.env.project
!.env.vault

# continue / cursor rules
.continue/*
.cursorrules

# build directory
build/

# Generated SDK code (exclude test files)
api/*/*
# custom scripts
!api/scripts/*
# skip examples and README.md modifications
!api/*/examples
!api/*/README.md
!api/*/.openapi-generator-ignore
# /spacific package files
!api/*/go.mod
!api/*/go.sum
!api/*/package.json
!api/*/package-lock.json
!api/*/pyproject.toml
!api/*/setup.py
!api/*/requirements.txt
!api/*/tsconfig.json
!api/*/tsconfig.node.json
!api/*/tsconfig.app.json

<<<<<<< HEAD
CLAUDE.m

# temp files and script logs
temp/*
=======
CLAUDE.md
.cursor/
>>>>>>> ce94fc9e
<|MERGE_RESOLUTION|>--- conflicted
+++ resolved
@@ -76,12 +76,7 @@
 !api/*/tsconfig.node.json
 !api/*/tsconfig.app.json
 
-<<<<<<< HEAD
-CLAUDE.m
-
 # temp files and script logs
 temp/*
-=======
 CLAUDE.md
-.cursor/
->>>>>>> ce94fc9e
+.cursor/