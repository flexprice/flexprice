--- conflicted
+++ resolved
@@ -140,15 +140,12 @@
 			repository.NewCreditGrantApplicationRepository,
 			repository.NewCreditNoteRepository,
 			repository.NewCreditNoteLineItemRepository,
-<<<<<<< HEAD
 			repository.NewTaxRateRepository,
 			repository.NewTaxAssociationRepository,
-=======
 			repository.NewCouponRepository,
 			repository.NewCouponAssociationRepository,
 			repository.NewCouponApplicationRepository,
 			repository.NewPriceUnitRepository,
->>>>>>> e2fab1ea
 
 			// PubSub
 			pubsubRouter.NewRouter,
@@ -195,12 +192,9 @@
 			service.NewCreditGrantService,
 			service.NewCostSheetService,
 			service.NewCreditNoteService,
-<<<<<<< HEAD
 			service.NewTaxService,
-=======
 			service.NewCouponService,
 			service.NewPriceUnitService,
->>>>>>> e2fab1ea
 		),
 	)
 
@@ -252,11 +246,8 @@
 	creditNoteService service.CreditNoteService,
 	priceUnitService *service.PriceUnitService,
 	svixClient *svix.Client,
-<<<<<<< HEAD
 	taxService service.TaxService,
-=======
 	couponService service.CouponService,
->>>>>>> e2fab1ea
 ) api.Handlers {
 	return api.Handlers{
 		Events:            v1.NewEventsHandler(eventService, eventPostProcessingService, logger),
