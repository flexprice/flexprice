package main

import (
	"context"
	"encoding/base64"
	"encoding/json"
	"time"

	"github.com/flexprice/flexprice/internal/api"
	"github.com/flexprice/flexprice/internal/api/cron"
	v1 "github.com/flexprice/flexprice/internal/api/v1"
	"github.com/flexprice/flexprice/internal/clickhouse"
	"github.com/flexprice/flexprice/internal/config"
	"github.com/flexprice/flexprice/internal/dynamodb"
	"github.com/flexprice/flexprice/internal/kafka"
	"github.com/flexprice/flexprice/internal/logger"
	"github.com/flexprice/flexprice/internal/postgres"
	"github.com/flexprice/flexprice/internal/publisher"
	pubsubRouter "github.com/flexprice/flexprice/internal/pubsub/router"
	"github.com/flexprice/flexprice/internal/repository"
	"github.com/flexprice/flexprice/internal/sentry"
	"github.com/flexprice/flexprice/internal/service"
	"github.com/flexprice/flexprice/internal/temporal"
	"github.com/flexprice/flexprice/internal/types"
	"github.com/flexprice/flexprice/internal/webhook"
	"go.uber.org/fx"

	lambdaEvents "github.com/aws/aws-lambda-go/events"
	"github.com/aws/aws-lambda-go/lambda"
	ginadapter "github.com/awslabs/aws-lambda-go-api-proxy/gin"
	_ "github.com/flexprice/flexprice/docs/swagger"
	"github.com/flexprice/flexprice/internal/domain/events"
	"github.com/gin-gonic/gin"
)

// @title FlexPrice API
// @version 1.0
// @description FlexPrice API Service
// @BasePath /v1
// @schemes http https
// @securityDefinitions.apikey ApiKeyAuth
// @in header
// @name x-api-key
// @description Enter your API key in the format *x-api-key &lt;api-key&gt;**

func init() {
	// Set UTC timezone for the entire application
	time.Local = time.UTC
}

func main() {
	// Initialize Fx application
	var opts []fx.Option

	// Core dependencies
	opts = append(opts,
		fx.Provide(
			config.NewConfig,
			logger.NewLogger,
			sentry.NewSentryService,
			postgres.NewDB,
			postgres.NewEntClient,
			postgres.NewClient,
			clickhouse.NewClickHouseStore,
			dynamodb.NewClient,
			kafka.NewProducer,
			kafka.NewConsumer,
			publisher.NewEventPublisher,
			repository.NewEventRepository,
			repository.NewMeterRepository,
			repository.NewUserRepository,
			repository.NewAuthRepository,
			repository.NewPriceRepository,
			repository.NewCustomerRepository,
			repository.NewPlanRepository,
			repository.NewSubscriptionRepository,
			repository.NewWalletRepository,
			repository.NewTenantRepository,
			repository.NewEnvironmentRepository,
			repository.NewInvoiceRepository,
<<<<<<< HEAD
=======
			repository.NewFeatureRepository,
			repository.NewEntitlementRepository,

			// PubSub
>>>>>>> c1196c02
			pubsubRouter.NewRouter,
		),
	)

	// Webhook module
	opts = append(opts, webhook.Module)

	// Service layer
	opts = append(opts,
		fx.Provide(
			service.NewTenantService,
			service.NewAuthService,
			service.NewUserService,
			service.NewMeterService,
			service.NewEventService,
			service.NewPriceService,
			service.NewCustomerService,
			service.NewPlanService,
			service.NewSubscriptionService,
			service.NewWalletService,
			service.NewInvoiceService,
			service.NewFeatureService,
			service.NewEntitlementService,
		),
	)

	// API and Temporal
	opts = append(opts,
		fx.Provide(
			provideHandlers,
			provideRouter,
			provideTemporalConfig,
			temporal.NewTemporalClient,
			provideTemporalService,
		),
		fx.Invoke(
			sentry.RegisterHooks,
			startServer, // ✅ Ensure it's called only once here
		),
	)

	app := fx.New(opts...)
	app.Run()
}

func provideHandlers(
	cfg *config.Configuration,
	logger *logger.Logger,
	meterService service.MeterService,
	eventService service.EventService,
	authService service.AuthService,
	userService service.UserService,
	priceService service.PriceService,
	customerService service.CustomerService,
	planService service.PlanService,
	subscriptionService service.SubscriptionService,
	walletService service.WalletService,
	tenantService service.TenantService,
	invoiceService service.InvoiceService,
<<<<<<< HEAD
	temporalService *service.TemporalService,
=======
	featureService service.FeatureService,
	entitlementService service.EntitlementService,
>>>>>>> c1196c02
) api.Handlers {
	return api.Handlers{
		Events:       v1.NewEventsHandler(eventService, logger),
		Meter:        v1.NewMeterHandler(meterService, logger),
		Auth:         v1.NewAuthHandler(cfg, authService, logger),
		User:         v1.NewUserHandler(userService, logger),
		Health:       v1.NewHealthHandler(logger),
		Price:        v1.NewPriceHandler(priceService, logger),
		Customer:     v1.NewCustomerHandler(customerService, logger),
		Plan:         v1.NewPlanHandler(planService, entitlementService, logger),
		Subscription: v1.NewSubscriptionHandler(subscriptionService, logger),
		Wallet:       v1.NewWalletHandler(walletService, logger),
		Tenant:       v1.NewTenantHandler(tenantService, logger),
		Cron:         cron.NewSubscriptionHandler(subscriptionService, logger),
		Invoice:      v1.NewInvoiceHandler(invoiceService, logger),
		Feature:      v1.NewFeatureHandler(featureService, logger),
		Entitlement:  v1.NewEntitlementHandler(entitlementService, logger),
	}
}

func provideRouter(handlers api.Handlers, cfg *config.Configuration, logger *logger.Logger) *gin.Engine {
	return api.NewRouter(handlers, cfg, logger)
}

func provideTemporalConfig(cfg *config.Configuration) *config.TemporalConfig {
	return &cfg.Temporal
}

func provideTemporalService(cfg *config.TemporalConfig, log *logger.Logger) (*service.TemporalService, error) {
	return service.NewTemporalService(cfg, log)
}

func startServer(
	lc fx.Lifecycle,
	cfg *config.Configuration,
	r *gin.Engine,
	consumer kafka.MessageConsumer,
	eventRepo events.Repository,
	temporalClient *temporal.TemporalClient,
	temporalService *service.TemporalService,
	webhookService *webhook.WebhookService,
	router *pubsubRouter.Router,
	log *logger.Logger,
) {
	mode := cfg.Deployment.Mode
	if mode == "" {
		mode = types.ModeLocal
	}
	switch mode {
	case types.ModeLocal:
		startAPIServer(lc, r, cfg, log)
		startConsumer(lc, consumer, eventRepo, cfg, log)
		startMessageRouter(lc, router, webhookService, log)
		startTemporalWorker(lc, temporalClient, &cfg.Temporal, temporalService, log)
	case types.ModeAPI:
		startAPIServer(lc, r, cfg, log)
		startMessageRouter(lc, router, webhookService, log)

	case types.ModeTemporalWorker:
		startTemporalWorker(lc, temporalClient, &cfg.Temporal, temporalService, log)
	case types.ModeConsumer:
		if consumer == nil {
			log.Fatal("Kafka consumer required for consumer mode")
		}
		startConsumer(lc, consumer, eventRepo, cfg, log)
	case types.ModeAWSLambdaAPI:
		startAWSLambdaAPI(r)
		startMessageRouter(lc, router, webhookService, log)
	case types.ModeAWSLambdaConsumer:
		startAWSLambdaConsumer(eventRepo, log)
	default:
		log.Fatalf("Unknown deployment mode: %s", mode)
	}
}

func startTemporalWorker(
	lc fx.Lifecycle,
	temporalClient *temporal.TemporalClient,
	cfg *config.TemporalConfig,
	temporalService *service.TemporalService,
	log *logger.Logger,
) {
	worker := temporal.NewWorker(temporalClient, *cfg, log)
	worker.RegisterWithLifecycle(lc)
}

func startAPIServer(
	lc fx.Lifecycle,
	r *gin.Engine,
	cfg *config.Configuration,
	log *logger.Logger,
) {
	log.Info("Registering API server start hook")
	lc.Append(fx.Hook{
		OnStart: func(ctx context.Context) error {
			log.Info("Starting API server...")
			go func() {
				if err := r.Run(cfg.Server.Address); err != nil {
					log.Fatalf("Failed to start server: %v", err)
				}
			}()
			return nil
		},
		OnStop: func(ctx context.Context) error {
			log.Info("Shutting down server...")
			return nil
		},
	})
}

func startConsumer(
	lc fx.Lifecycle,
	consumer kafka.MessageConsumer,
	eventRepo events.Repository,
	cfg *config.Configuration,
	log *logger.Logger,
) {
	lc.Append(fx.Hook{
		OnStart: func(ctx context.Context) error {
			go consumeMessages(consumer, eventRepo, cfg.Kafka.Topic, log)
			return nil
		},
		OnStop: func(ctx context.Context) error {
			log.Info("Shutting down consumer...")
			return nil
		},
	})
}

func startAWSLambdaAPI(r *gin.Engine) {
	ginLambda := ginadapter.New(r)
	lambda.Start(ginLambda.ProxyWithContext)
}

func startAWSLambdaConsumer(eventRepo events.Repository, log *logger.Logger) {
	handler := func(ctx context.Context, kafkaEvent lambdaEvents.KafkaEvent) error {
		log.Debugf("Received Kafka event: %+v", kafkaEvent)

		for _, record := range kafkaEvent.Records {
			for _, r := range record {
				log.Debugf("Processing record: topic=%s, partition=%d, offset=%d",
					r.Topic, r.Partition, r.Offset)

				// TODO decide the repository to use based on the event topic and properties
				// For now we will use the event repository from the events topic

				// Decode base64 payload first
				decodedPayload, err := base64.StdEncoding.DecodeString(string(r.Value))
				if err != nil {
					log.Errorf("Failed to decode base64 payload: %v", err)
					continue
				}

				var event events.Event
				if err := json.Unmarshal(decodedPayload, &event); err != nil {
					log.Errorf("Failed to unmarshal event: %v, payload: %s", err, decodedPayload)
					continue // Skip invalid messages
				}

				if err := eventRepo.InsertEvent(ctx, &event); err != nil {
					log.Errorf("Failed to insert event: %v, event: %+v", err, event)
					// TODO: Handle error and decide if we should retry or send to DLQ
					continue
				}

				log.Infof("Successfully processed event: topic=%s, partition=%d, offset=%d",
					r.Topic, r.Partition, r.Offset)
			}
		}
		return nil
	}

	lambda.Start(handler)
}

func consumeMessages(consumer kafka.MessageConsumer, eventRepo events.Repository, topic string, log *logger.Logger) {
	messages, err := consumer.Subscribe(topic)
	if err != nil {
		log.Fatalf("Failed to subscribe to topic %s: %v", topic, err)
	}

	for msg := range messages {
		var event events.Event
		if err := json.Unmarshal(msg.Payload, &event); err != nil {
			log.Errorf("Failed to unmarshal event: %v, payload: %s", err, string(msg.Payload))
			msg.Ack() // Acknowledge invalid messages
			continue
		}

		log.Debugf("Starting to process event: %+v", event)

		if err := eventRepo.InsertEvent(context.Background(), &event); err != nil {
			log.Errorf("Failed to insert event: %v, event: %+v", err, event)
			// TODO: Handle error and decide if we should retry or send to DLQ
		}
		msg.Ack()
		log.Debugf(
			"Successfully processed event with lag : %v ms : %+v",
			time.Since(event.Timestamp).Milliseconds(), event,
		)
	}
}

func startMessageRouter(
	lc fx.Lifecycle,
	router *pubsubRouter.Router,
	webhookService *webhook.WebhookService,
	logger *logger.Logger,
) {
	// Register handlers before starting the router
	// webhookService.RegisterHandler(router)

	lc.Append(fx.Hook{
		OnStart: func(ctx context.Context) error {
			logger.Info("starting message router")
			go func() {
				if err := router.Run(); err != nil {
					logger.Errorw("message router failed", "error", err)
				}
			}()
			return nil
		},
		OnStop: func(ctx context.Context) error {
			logger.Info("stopping message router")
			return router.Close()
		},
	})
}<|MERGE_RESOLUTION|>--- conflicted
+++ resolved
@@ -78,13 +78,10 @@
 			repository.NewTenantRepository,
 			repository.NewEnvironmentRepository,
 			repository.NewInvoiceRepository,
-<<<<<<< HEAD
-=======
 			repository.NewFeatureRepository,
 			repository.NewEntitlementRepository,
 
 			// PubSub
->>>>>>> c1196c02
 			pubsubRouter.NewRouter,
 		),
 	)
@@ -144,12 +141,9 @@
 	walletService service.WalletService,
 	tenantService service.TenantService,
 	invoiceService service.InvoiceService,
-<<<<<<< HEAD
 	temporalService *service.TemporalService,
-=======
 	featureService service.FeatureService,
 	entitlementService service.EntitlementService,
->>>>>>> c1196c02
 ) api.Handlers {
 	return api.Handlers{
 		Events:       v1.NewEventsHandler(eventService, logger),
