--- conflicted
+++ resolved
@@ -311,13 +311,8 @@
 		Tax:                      v1.NewTaxHandler(taxService, logger),
 		Onboarding:               v1.NewOnboardingHandler(onboardingService, logger),
 		CronSubscription:         cron.NewSubscriptionHandler(subscriptionService, logger),
-<<<<<<< HEAD
-		CronInvoice:              cron.NewInvoiceHandler(invoiceService, subscriptionService, connectionService, tenantService, environmentService, stripeInvoiceSyncService, logger),
 		CronWallet:               cron.NewWalletCronHandler(logger, walletService, tenantService, environmentService, featureService, alertLogsService),
-=======
 		CronInvoice:              cron.NewInvoiceHandler(invoiceService, subscriptionService, connectionService, tenantService, environmentService, integrationFactory, logger),
-		CronWallet:               cron.NewWalletCronHandler(logger, walletService, tenantService, environmentService, alertLogsService),
->>>>>>> b2f9bf29
 		CreditGrant:              v1.NewCreditGrantHandler(creditGrantService, logger),
 		CostSheet:                v1.NewCostSheetHandler(costSheetService, logger),
 		CronCreditGrant:          cron.NewCreditGrantCronHandler(creditGrantService, logger),
