--- conflicted
+++ resolved
@@ -139,13 +139,10 @@
 			repository.NewCreditGrantApplicationRepository,
 			repository.NewCreditNoteRepository,
 			repository.NewCreditNoteLineItemRepository,
-<<<<<<< HEAD
 			repository.NewCouponRepository,
 			repository.NewCouponAssociationRepository,
 			repository.NewCouponApplicationRepository,
-=======
 			repository.NewPriceUnitRepository,
->>>>>>> 80a5cda1
 
 			// PubSub
 			pubsubRouter.NewRouter,
@@ -192,11 +189,8 @@
 			service.NewCreditGrantService,
 			service.NewCostSheetService,
 			service.NewCreditNoteService,
-<<<<<<< HEAD
 			service.NewCouponService,
-=======
 			service.NewPriceUnitService,
->>>>>>> 80a5cda1
 		),
 	)
 
