--- conflicted
+++ resolved
@@ -137,12 +137,10 @@
 			repository.NewTaskRepository,
 			repository.NewSecretRepository,
 			repository.NewCreditGrantRepository,
-<<<<<<< HEAD
 			repository.NewCostSheetRepository,
 			repository.NewCreditGrantApplicationRepository,
 			repository.NewCreditNoteRepository,
 			repository.NewCreditNoteLineItemRepository,
-=======
 
 			// Integration Repositories
 			repository.NewCustomerIntegrationMappingRepository,
@@ -150,7 +148,6 @@
 			repository.NewStripeTenantConfigRepository,
 			repository.NewMeterProviderMappingRepository,
 			repository.NewStripeClientRepository,
->>>>>>> ce94fc9e
 
 			// PubSub
 			pubsubRouter.NewRouter,
@@ -195,12 +192,9 @@
 			service.NewOnboardingService,
 			service.NewBillingService,
 			service.NewCreditGrantService,
-<<<<<<< HEAD
 			service.NewCostSheetService,
 			service.NewCreditNoteService,
-=======
 			service.NewStripeIntegrationService,
->>>>>>> ce94fc9e
 		),
 	)
 
@@ -247,42 +241,11 @@
 	onboardingService service.OnboardingService,
 	billingService service.BillingService,
 	creditGrantService service.CreditGrantService,
-<<<<<<< HEAD
+	stripeWebhookHandler whandler.StripeWebhookHandler,
+	stripeIntegrationService service.StripeIntegrationService,
 	costSheetService service.CostSheetService,
 	creditNoteService service.CreditNoteService,
 	svixClient *svix.Client,
-) api.Handlers {
-	return api.Handlers{
-		Events:            v1.NewEventsHandler(eventService, eventPostProcessingService, logger),
-		Meter:             v1.NewMeterHandler(meterService, logger),
-		Auth:              v1.NewAuthHandler(cfg, authService, logger),
-		User:              v1.NewUserHandler(userService, logger),
-		Environment:       v1.NewEnvironmentHandler(environmentService, logger),
-		Health:            v1.NewHealthHandler(logger),
-		Price:             v1.NewPriceHandler(priceService, logger),
-		Customer:          v1.NewCustomerHandler(customerService, billingService, logger),
-		Plan:              v1.NewPlanHandler(planService, entitlementService, creditGrantService, logger),
-		Subscription:      v1.NewSubscriptionHandler(subscriptionService, logger),
-		SubscriptionPause: v1.NewSubscriptionPauseHandler(subscriptionService, logger),
-		Wallet:            v1.NewWalletHandler(walletService, logger),
-		Tenant:            v1.NewTenantHandler(tenantService, logger),
-		Invoice:           v1.NewInvoiceHandler(invoiceService, temporalService, logger),
-		Feature:           v1.NewFeatureHandler(featureService, logger),
-		Entitlement:       v1.NewEntitlementHandler(entitlementService, logger),
-		Payment:           v1.NewPaymentHandler(paymentService, paymentProcessorService, logger),
-		Task:              v1.NewTaskHandler(taskService, logger),
-		Secret:            v1.NewSecretHandler(secretService, logger),
-		Onboarding:        v1.NewOnboardingHandler(onboardingService, logger),
-		CronSubscription:  cron.NewSubscriptionHandler(subscriptionService, temporalService, logger),
-		CronWallet:        cron.NewWalletCronHandler(logger, temporalService, walletService, tenantService),
-		CreditGrant:       v1.NewCreditGrantHandler(creditGrantService, logger),
-		CostSheet:         v1.NewCostSheetHandler(costSheetService, logger),
-		CronCreditGrant:   cron.NewCreditGrantCronHandler(creditGrantService, logger),
-		CreditNote:        v1.NewCreditNoteHandler(creditNoteService, logger),
-		Webhook:           v1.NewWebhookHandler(cfg, svixClient, logger),
-=======
-	stripeWebhookHandler whandler.StripeWebhookHandler,
-	stripeIntegrationService service.StripeIntegrationService,
 ) api.Handlers {
 	return api.Handlers{
 		Events:             v1.NewEventsHandler(eventService, eventPostProcessingService, logger),
@@ -308,11 +271,14 @@
 		CronSubscription:   cron.NewSubscriptionHandler(subscriptionService, temporalService, logger),
 		CronWallet:         cron.NewWalletCronHandler(logger, temporalService, walletService, tenantService),
 		CreditGrant:        v1.NewCreditGrantHandler(creditGrantService, logger),
+		CostSheet:          v1.NewCostSheetHandler(costSheetService, logger),
+		CronCreditGrant:    cron.NewCreditGrantCronHandler(creditGrantService, logger),
+		CreditNote:         v1.NewCreditNoteHandler(creditNoteService, logger),
+		Webhook:            v1.NewWebhookHandler(cfg, svixClient, logger),
 		StripeWebhook:      v1.NewStripeWebhookHandler(stripeWebhookHandler, logger),
 		StripeConfig:       v1.NewStripeConfigHandler(stripeIntegrationService, logger),
 		StripeMeterMapping: v1.NewStripeMeterMappingHandler(stripeIntegrationService, logger),
 		StripeSync:         v1.NewStripeSyncHandler(stripeIntegrationService, logger),
->>>>>>> ce94fc9e
 	}
 }
 
