{
    "schemes": [
        "http",
        "https"
    ],
    "swagger": "2.0",
    "info": {
        "description": "FlexPrice API Service",
        "title": "FlexPrice API",
        "contact": {},
        "version": "1.0"
    },
    "basePath": "/v1",
    "paths": {
        "/auth/login": {
            "post": {
                "description": "Login a user",
                "consumes": [
                    "application/json"
                ],
                "produces": [
                    "application/json"
                ],
                "tags": [
                    "Auth"
                ],
                "summary": "Login",
                "parameters": [
                    {
                        "description": "Login request",
                        "name": "login",
                        "in": "body",
                        "required": true,
                        "schema": {
                            "$ref": "#/definitions/dto.LoginRequest"
                        }
                    }
                ],
                "responses": {
                    "200": {
                        "description": "OK",
                        "schema": {
                            "$ref": "#/definitions/dto.AuthResponse"
                        }
                    },
                    "400": {
                        "description": "Bad Request",
                        "schema": {
                            "$ref": "#/definitions/errors.ErrorResponse"
                        }
                    }
                }
            }
        },
        "/auth/signup": {
            "post": {
                "description": "Sign up a new user",
                "consumes": [
                    "application/json"
                ],
                "produces": [
                    "application/json"
                ],
                "tags": [
                    "Auth"
                ],
                "summary": "Sign up",
                "parameters": [
                    {
                        "description": "Sign up request",
                        "name": "signup",
                        "in": "body",
                        "required": true,
                        "schema": {
                            "$ref": "#/definitions/dto.SignUpRequest"
                        }
                    }
                ],
                "responses": {
                    "200": {
                        "description": "OK",
                        "schema": {
                            "$ref": "#/definitions/dto.AuthResponse"
                        }
                    },
                    "400": {
                        "description": "Bad Request",
                        "schema": {
                            "$ref": "#/definitions/errors.ErrorResponse"
                        }
                    }
                }
            }
        },
        "/customers": {
            "get": {
                "security": [
                    {
                        "ApiKeyAuth": []
                    }
                ],
                "description": "Get customers",
                "consumes": [
                    "application/json"
                ],
                "produces": [
                    "application/json"
                ],
                "tags": [
                    "Customers"
                ],
                "summary": "Get customers",
                "parameters": [
                    {
                        "type": "array",
                        "items": {
                            "type": "string"
                        },
                        "collectionFormat": "csv",
                        "name": "customer_ids",
                        "in": "query"
                    },
                    {
                        "type": "string",
                        "name": "email",
                        "in": "query"
                    },
                    {
                        "type": "string",
                        "name": "end_time",
                        "in": "query"
                    },
                    {
                        "type": "string",
                        "name": "expand",
                        "in": "query"
                    },
                    {
                        "type": "string",
                        "name": "external_id",
                        "in": "query"
                    },
                    {
                        "maximum": 1000,
                        "minimum": 1,
                        "type": "integer",
                        "name": "limit",
                        "in": "query"
                    },
                    {
                        "minimum": 0,
                        "type": "integer",
                        "name": "offset",
                        "in": "query"
                    },
                    {
                        "enum": [
                            "asc",
                            "desc"
                        ],
                        "type": "string",
                        "name": "order",
                        "in": "query"
                    },
                    {
                        "type": "string",
                        "name": "sort",
                        "in": "query"
                    },
                    {
                        "type": "string",
                        "name": "start_time",
                        "in": "query"
                    },
                    {
                        "enum": [
                            "published",
                            "deleted",
                            "archived"
                        ],
                        "type": "string",
                        "x-enum-varnames": [
                            "StatusPublished",
                            "StatusDeleted",
                            "StatusArchived"
                        ],
                        "name": "status",
                        "in": "query"
                    }
                ],
                "responses": {
                    "200": {
                        "description": "OK",
                        "schema": {
                            "$ref": "#/definitions/dto.ListCustomersResponse"
                        }
                    },
                    "400": {
                        "description": "Bad Request",
                        "schema": {
                            "$ref": "#/definitions/errors.ErrorResponse"
                        }
                    },
                    "500": {
                        "description": "Internal Server Error",
                        "schema": {
                            "$ref": "#/definitions/errors.ErrorResponse"
                        }
                    }
                }
            },
            "post": {
                "security": [
                    {
                        "ApiKeyAuth": []
                    }
                ],
                "description": "Create a customer",
                "consumes": [
                    "application/json"
                ],
                "produces": [
                    "application/json"
                ],
                "tags": [
                    "Customers"
                ],
                "summary": "Create a customer",
                "parameters": [
                    {
                        "description": "Customer",
                        "name": "customer",
                        "in": "body",
                        "required": true,
                        "schema": {
                            "$ref": "#/definitions/dto.CreateCustomerRequest"
                        }
                    }
                ],
                "responses": {
                    "201": {
                        "description": "Created",
                        "schema": {
                            "$ref": "#/definitions/dto.CustomerResponse"
                        }
                    },
                    "400": {
                        "description": "Bad Request",
                        "schema": {
                            "$ref": "#/definitions/errors.ErrorResponse"
                        }
                    },
                    "500": {
                        "description": "Internal Server Error",
                        "schema": {
                            "$ref": "#/definitions/errors.ErrorResponse"
                        }
                    }
                }
            }
        },
        "/customers/lookup/{lookup_key}": {
            "get": {
                "security": [
                    {
                        "ApiKeyAuth": []
                    }
                ],
                "description": "Get a customer by lookup key (external_id)",
                "consumes": [
                    "application/json"
                ],
                "produces": [
                    "application/json"
                ],
                "tags": [
                    "Customers"
                ],
                "summary": "Get a customer by lookup key",
                "parameters": [
                    {
                        "type": "string",
                        "description": "Customer Lookup Key (external_id)",
                        "name": "lookup_key",
                        "in": "path",
                        "required": true
                    }
                ],
                "responses": {
                    "200": {
                        "description": "OK",
                        "schema": {
                            "$ref": "#/definitions/dto.CustomerResponse"
                        }
                    },
                    "400": {
                        "description": "Bad Request",
                        "schema": {
                            "$ref": "#/definitions/errors.ErrorResponse"
                        }
                    },
                    "404": {
                        "description": "Not Found",
                        "schema": {
                            "$ref": "#/definitions/errors.ErrorResponse"
                        }
                    },
                    "500": {
                        "description": "Internal Server Error",
                        "schema": {
                            "$ref": "#/definitions/errors.ErrorResponse"
                        }
                    }
                }
            }
        },
        "/customers/{id}": {
            "get": {
                "security": [
                    {
                        "ApiKeyAuth": []
                    }
                ],
                "description": "Get a customer",
                "consumes": [
                    "application/json"
                ],
                "produces": [
                    "application/json"
                ],
                "tags": [
                    "Customers"
                ],
                "summary": "Get a customer",
                "parameters": [
                    {
                        "type": "string",
                        "description": "Customer ID",
                        "name": "id",
                        "in": "path",
                        "required": true
                    }
                ],
                "responses": {
                    "200": {
                        "description": "OK",
                        "schema": {
                            "$ref": "#/definitions/dto.CustomerResponse"
                        }
                    },
                    "400": {
                        "description": "Bad Request",
                        "schema": {
                            "$ref": "#/definitions/errors.ErrorResponse"
                        }
                    },
                    "500": {
                        "description": "Internal Server Error",
                        "schema": {
                            "$ref": "#/definitions/errors.ErrorResponse"
                        }
                    }
                }
            },
            "put": {
                "security": [
                    {
                        "ApiKeyAuth": []
                    }
                ],
                "description": "Update a customer",
                "consumes": [
                    "application/json"
                ],
                "produces": [
                    "application/json"
                ],
                "tags": [
                    "Customers"
                ],
                "summary": "Update a customer",
                "parameters": [
                    {
                        "type": "string",
                        "description": "Customer ID",
                        "name": "id",
                        "in": "path",
                        "required": true
                    },
                    {
                        "description": "Customer",
                        "name": "customer",
                        "in": "body",
                        "required": true,
                        "schema": {
                            "$ref": "#/definitions/dto.UpdateCustomerRequest"
                        }
                    }
                ],
                "responses": {
                    "200": {
                        "description": "OK",
                        "schema": {
                            "$ref": "#/definitions/dto.CustomerResponse"
                        }
                    },
                    "400": {
                        "description": "Bad Request",
                        "schema": {
                            "$ref": "#/definitions/errors.ErrorResponse"
                        }
                    },
                    "500": {
                        "description": "Internal Server Error",
                        "schema": {
                            "$ref": "#/definitions/errors.ErrorResponse"
                        }
                    }
                }
            },
            "delete": {
                "security": [
                    {
                        "ApiKeyAuth": []
                    }
                ],
                "description": "Delete a customer",
                "consumes": [
                    "application/json"
                ],
                "produces": [
                    "application/json"
                ],
                "tags": [
                    "Customers"
                ],
                "summary": "Delete a customer",
                "parameters": [
                    {
                        "type": "string",
                        "description": "Customer ID",
                        "name": "id",
                        "in": "path",
                        "required": true
                    }
                ],
                "responses": {
                    "204": {
                        "description": "No Content"
                    },
                    "400": {
                        "description": "Bad Request",
                        "schema": {
                            "$ref": "#/definitions/errors.ErrorResponse"
                        }
                    },
                    "500": {
                        "description": "Internal Server Error",
                        "schema": {
                            "$ref": "#/definitions/errors.ErrorResponse"
                        }
                    }
                }
            }
        },
        "/customers/{id}/entitlements": {
            "get": {
                "security": [
                    {
                        "ApiKeyAuth": []
                    }
                ],
                "description": "Get customer entitlements",
                "consumes": [
                    "application/json"
                ],
                "produces": [
                    "application/json"
                ],
                "tags": [
                    "Customers"
                ],
                "summary": "Get customer entitlements",
                "parameters": [
                    {
                        "type": "string",
                        "description": "Customer ID",
                        "name": "id",
                        "in": "path",
                        "required": true
                    },
                    {
                        "type": "array",
                        "items": {
                            "type": "string"
                        },
                        "collectionFormat": "csv",
                        "name": "feature_ids",
                        "in": "query"
                    },
                    {
                        "type": "array",
                        "items": {
                            "type": "string"
                        },
                        "collectionFormat": "csv",
                        "name": "subscription_ids",
                        "in": "query"
                    }
                ],
                "responses": {
                    "200": {
                        "description": "OK",
                        "schema": {
                            "$ref": "#/definitions/dto.CustomerEntitlementsResponse"
                        }
                    },
                    "400": {
                        "description": "Bad Request",
                        "schema": {
                            "$ref": "#/definitions/errors.ErrorResponse"
                        }
                    },
                    "500": {
                        "description": "Internal Server Error",
                        "schema": {
                            "$ref": "#/definitions/errors.ErrorResponse"
                        }
                    }
                }
            }
        },
        "/customers/{id}/invoices/summary": {
            "get": {
                "security": [
                    {
                        "ApiKeyAuth": []
                    }
                ],
                "description": "Get a customer invoice summary",
                "consumes": [
                    "application/json"
                ],
                "produces": [
                    "application/json"
                ],
                "tags": [
                    "Invoices"
                ],
                "summary": "Get a customer invoice summary",
                "parameters": [
                    {
                        "type": "string",
                        "description": "Customer ID",
                        "name": "id",
                        "in": "path",
                        "required": true
                    }
                ],
                "responses": {
                    "200": {
                        "description": "OK",
                        "schema": {
                            "$ref": "#/definitions/dto.CustomerMultiCurrencyInvoiceSummary"
                        }
                    },
                    "400": {
                        "description": "Bad Request",
                        "schema": {
                            "$ref": "#/definitions/errors.ErrorResponse"
                        }
                    },
                    "500": {
                        "description": "Internal Server Error",
                        "schema": {
                            "$ref": "#/definitions/errors.ErrorResponse"
                        }
                    }
                }
            }
        },
        "/customers/{id}/usage": {
            "get": {
                "security": [
                    {
                        "ApiKeyAuth": []
                    }
                ],
                "description": "Get customer usage summary",
                "consumes": [
                    "application/json"
                ],
                "produces": [
                    "application/json"
                ],
                "tags": [
                    "Customers"
                ],
                "summary": "Get customer usage summary",
                "parameters": [
                    {
                        "type": "string",
                        "description": "Customer ID",
                        "name": "id",
                        "in": "path",
                        "required": true
                    },
                    {
                        "type": "array",
                        "items": {
                            "type": "string"
                        },
                        "collectionFormat": "csv",
                        "name": "feature_ids",
                        "in": "query"
                    },
                    {
                        "type": "array",
                        "items": {
                            "type": "string"
                        },
                        "collectionFormat": "csv",
                        "name": "subscription_ids",
                        "in": "query"
                    }
                ],
                "responses": {
                    "200": {
                        "description": "OK",
                        "schema": {
                            "$ref": "#/definitions/dto.CustomerUsageSummaryResponse"
                        }
                    },
                    "400": {
                        "description": "Bad Request",
                        "schema": {
                            "$ref": "#/definitions/errors.ErrorResponse"
                        }
                    },
                    "500": {
                        "description": "Internal Server Error",
                        "schema": {
                            "$ref": "#/definitions/errors.ErrorResponse"
                        }
                    }
                }
            }
        },
        "/customers/{id}/wallets": {
            "get": {
                "security": [
                    {
                        "ApiKeyAuth": []
                    }
                ],
                "description": "Get all wallets for a customer",
                "consumes": [
                    "application/json"
                ],
                "produces": [
                    "application/json"
                ],
                "tags": [
                    "Wallets"
                ],
                "summary": "Get wallets by customer ID",
                "parameters": [
                    {
                        "type": "string",
                        "description": "Customer ID",
                        "name": "id",
                        "in": "path",
                        "required": true
                    }
                ],
                "responses": {
                    "200": {
                        "description": "OK",
                        "schema": {
                            "type": "array",
                            "items": {
                                "$ref": "#/definitions/dto.WalletResponse"
                            }
                        }
                    },
                    "400": {
                        "description": "Bad Request",
                        "schema": {
                            "$ref": "#/definitions/errors.ErrorResponse"
                        }
                    },
                    "500": {
                        "description": "Internal Server Error",
                        "schema": {
                            "$ref": "#/definitions/errors.ErrorResponse"
                        }
                    }
                }
            }
        },
        "/entitlements": {
            "get": {
                "security": [
                    {
                        "ApiKeyAuth": []
                    }
                ],
                "description": "Get entitlements with the specified filter",
                "consumes": [
                    "application/json"
                ],
                "produces": [
                    "application/json"
                ],
                "tags": [
                    "Entitlements"
                ],
                "summary": "Get entitlements",
                "parameters": [
                    {
                        "type": "string",
                        "name": "end_time",
                        "in": "query"
                    },
                    {
                        "type": "string",
                        "name": "expand",
                        "in": "query"
                    },
                    {
                        "type": "array",
                        "items": {
                            "type": "string"
                        },
                        "collectionFormat": "csv",
                        "name": "feature_ids",
                        "in": "query"
                    },
                    {
                        "enum": [
                            "metered",
                            "boolean",
                            "static"
                        ],
                        "type": "string",
                        "x-enum-varnames": [
                            "FeatureTypeMetered",
                            "FeatureTypeBoolean",
                            "FeatureTypeStatic"
                        ],
                        "name": "feature_type",
                        "in": "query"
                    },
                    {
                        "type": "boolean",
                        "name": "is_enabled",
                        "in": "query"
                    },
                    {
                        "maximum": 1000,
                        "minimum": 1,
                        "type": "integer",
                        "name": "limit",
                        "in": "query"
                    },
                    {
                        "minimum": 0,
                        "type": "integer",
                        "name": "offset",
                        "in": "query"
                    },
                    {
                        "enum": [
                            "asc",
                            "desc"
                        ],
                        "type": "string",
                        "name": "order",
                        "in": "query"
                    },
                    {
                        "type": "array",
                        "items": {
                            "type": "string"
                        },
                        "collectionFormat": "csv",
                        "description": "Specific filters for entitlements",
                        "name": "plan_ids",
                        "in": "query"
                    },
                    {
                        "type": "string",
                        "name": "sort",
                        "in": "query"
                    },
                    {
                        "type": "string",
                        "name": "start_time",
                        "in": "query"
                    },
                    {
                        "enum": [
                            "published",
                            "deleted",
                            "archived"
                        ],
                        "type": "string",
                        "x-enum-varnames": [
                            "StatusPublished",
                            "StatusDeleted",
                            "StatusArchived"
                        ],
                        "name": "status",
                        "in": "query"
                    }
                ],
                "responses": {
                    "200": {
                        "description": "OK",
                        "schema": {
                            "$ref": "#/definitions/dto.ListEntitlementsResponse"
                        }
                    },
                    "400": {
                        "description": "Bad Request",
                        "schema": {
                            "$ref": "#/definitions/errors.ErrorResponse"
                        }
                    },
                    "500": {
                        "description": "Internal Server Error",
                        "schema": {
                            "$ref": "#/definitions/errors.ErrorResponse"
                        }
                    }
                }
            },
            "post": {
                "security": [
                    {
                        "ApiKeyAuth": []
                    }
                ],
                "description": "Create a new entitlement with the specified configuration",
                "consumes": [
                    "application/json"
                ],
                "produces": [
                    "application/json"
                ],
                "tags": [
                    "Entitlements"
                ],
                "summary": "Create a new entitlement",
                "parameters": [
                    {
                        "description": "Entitlement configuration",
                        "name": "entitlement",
                        "in": "body",
                        "required": true,
                        "schema": {
                            "$ref": "#/definitions/dto.CreateEntitlementRequest"
                        }
                    }
                ],
                "responses": {
                    "201": {
                        "description": "Created",
                        "schema": {
                            "$ref": "#/definitions/dto.EntitlementResponse"
                        }
                    },
                    "400": {
                        "description": "Bad Request",
                        "schema": {
                            "$ref": "#/definitions/errors.ErrorResponse"
                        }
                    },
                    "500": {
                        "description": "Internal Server Error",
                        "schema": {
                            "$ref": "#/definitions/errors.ErrorResponse"
                        }
                    }
                }
            }
        },
        "/entitlements/{id}": {
            "get": {
                "security": [
                    {
                        "ApiKeyAuth": []
                    }
                ],
                "description": "Get an entitlement by ID",
                "consumes": [
                    "application/json"
                ],
                "produces": [
                    "application/json"
                ],
                "tags": [
                    "Entitlements"
                ],
                "summary": "Get an entitlement by ID",
                "parameters": [
                    {
                        "type": "string",
                        "description": "Entitlement ID",
                        "name": "id",
                        "in": "path",
                        "required": true
                    }
                ],
                "responses": {
                    "200": {
                        "description": "OK",
                        "schema": {
                            "$ref": "#/definitions/dto.EntitlementResponse"
                        }
                    },
                    "400": {
                        "description": "Bad Request",
                        "schema": {
                            "$ref": "#/definitions/errors.ErrorResponse"
                        }
                    },
                    "500": {
                        "description": "Internal Server Error",
                        "schema": {
                            "$ref": "#/definitions/errors.ErrorResponse"
                        }
                    }
                }
            },
            "put": {
                "security": [
                    {
                        "ApiKeyAuth": []
                    }
                ],
                "description": "Update an entitlement with the specified configuration",
                "consumes": [
                    "application/json"
                ],
                "produces": [
                    "application/json"
                ],
                "tags": [
                    "Entitlements"
                ],
                "summary": "Update an entitlement",
                "parameters": [
                    {
                        "type": "string",
                        "description": "Entitlement ID",
                        "name": "id",
                        "in": "path",
                        "required": true
                    },
                    {
                        "description": "Entitlement configuration",
                        "name": "entitlement",
                        "in": "body",
                        "required": true,
                        "schema": {
                            "$ref": "#/definitions/dto.UpdateEntitlementRequest"
                        }
                    }
                ],
                "responses": {
                    "200": {
                        "description": "OK",
                        "schema": {
                            "$ref": "#/definitions/dto.EntitlementResponse"
                        }
                    },
                    "400": {
                        "description": "Bad Request",
                        "schema": {
                            "$ref": "#/definitions/errors.ErrorResponse"
                        }
                    },
                    "500": {
                        "description": "Internal Server Error",
                        "schema": {
                            "$ref": "#/definitions/errors.ErrorResponse"
                        }
                    }
                }
            },
            "delete": {
                "security": [
                    {
                        "ApiKeyAuth": []
                    }
                ],
                "description": "Delete an entitlement",
                "consumes": [
                    "application/json"
                ],
                "produces": [
                    "application/json"
                ],
                "tags": [
                    "Entitlements"
                ],
                "summary": "Delete an entitlement",
                "parameters": [
                    {
                        "type": "string",
                        "description": "Entitlement ID",
                        "name": "id",
                        "in": "path",
                        "required": true
                    }
                ],
                "responses": {
                    "200": {
                        "description": "OK",
                        "schema": {
                            "$ref": "#/definitions/gin.H"
                        }
                    },
                    "400": {
                        "description": "Bad Request",
                        "schema": {
                            "$ref": "#/definitions/errors.ErrorResponse"
                        }
                    },
                    "500": {
                        "description": "Internal Server Error",
                        "schema": {
                            "$ref": "#/definitions/errors.ErrorResponse"
                        }
                    }
                }
            }
        },
        "/environments": {
            "get": {
                "security": [
                    {
                        "ApiKeyAuth": []
                    }
                ],
                "description": "Get environments",
                "consumes": [
                    "application/json"
                ],
                "produces": [
                    "application/json"
                ],
                "tags": [
                    "Environments"
                ],
                "summary": "Get environments",
                "parameters": [
                    {
                        "type": "string",
                        "name": "expand",
                        "in": "query"
                    },
                    {
                        "type": "integer",
                        "name": "limit",
                        "in": "query"
                    },
                    {
                        "type": "integer",
                        "name": "offset",
                        "in": "query"
                    },
                    {
                        "type": "string",
                        "name": "order",
                        "in": "query"
                    },
                    {
                        "type": "string",
                        "name": "sort",
                        "in": "query"
                    },
                    {
                        "enum": [
                            "published",
                            "deleted",
                            "archived"
                        ],
                        "type": "string",
                        "x-enum-varnames": [
                            "StatusPublished",
                            "StatusDeleted",
                            "StatusArchived"
                        ],
                        "name": "status",
                        "in": "query"
                    }
                ],
                "responses": {
                    "200": {
                        "description": "OK",
                        "schema": {
                            "$ref": "#/definitions/dto.ListEnvironmentsResponse"
                        }
                    },
                    "400": {
                        "description": "Bad Request",
                        "schema": {
                            "$ref": "#/definitions/errors.ErrorResponse"
                        }
                    },
                    "500": {
                        "description": "Internal Server Error",
                        "schema": {
                            "$ref": "#/definitions/errors.ErrorResponse"
                        }
                    }
                }
            },
            "post": {
                "security": [
                    {
                        "ApiKeyAuth": []
                    }
                ],
                "description": "Create an environment",
                "consumes": [
                    "application/json"
                ],
                "produces": [
                    "application/json"
                ],
                "tags": [
                    "Environments"
                ],
                "summary": "Create an environment",
                "parameters": [
                    {
                        "description": "Environment",
                        "name": "environment",
                        "in": "body",
                        "required": true,
                        "schema": {
                            "$ref": "#/definitions/dto.CreateEnvironmentRequest"
                        }
                    }
                ],
                "responses": {
                    "201": {
                        "description": "Created",
                        "schema": {
                            "$ref": "#/definitions/dto.EnvironmentResponse"
                        }
                    },
                    "400": {
                        "description": "Bad Request",
                        "schema": {
                            "$ref": "#/definitions/errors.ErrorResponse"
                        }
                    },
                    "500": {
                        "description": "Internal Server Error",
                        "schema": {
                            "$ref": "#/definitions/errors.ErrorResponse"
                        }
                    }
                }
            }
        },
        "/environments/{id}": {
            "get": {
                "security": [
                    {
                        "ApiKeyAuth": []
                    }
                ],
                "description": "Get an environment",
                "consumes": [
                    "application/json"
                ],
                "produces": [
                    "application/json"
                ],
                "tags": [
                    "Environments"
                ],
                "summary": "Get an environment",
                "parameters": [
                    {
                        "type": "string",
                        "description": "Environment ID",
                        "name": "id",
                        "in": "path",
                        "required": true
                    }
                ],
                "responses": {
                    "200": {
                        "description": "OK",
                        "schema": {
                            "$ref": "#/definitions/dto.EnvironmentResponse"
                        }
                    },
                    "400": {
                        "description": "Bad Request",
                        "schema": {
                            "$ref": "#/definitions/errors.ErrorResponse"
                        }
                    },
                    "404": {
                        "description": "Not Found",
                        "schema": {
                            "$ref": "#/definitions/errors.ErrorResponse"
                        }
                    },
                    "500": {
                        "description": "Internal Server Error",
                        "schema": {
                            "$ref": "#/definitions/errors.ErrorResponse"
                        }
                    }
                }
            },
            "put": {
                "security": [
                    {
                        "ApiKeyAuth": []
                    }
                ],
                "description": "Update an environment",
                "consumes": [
                    "application/json"
                ],
                "produces": [
                    "application/json"
                ],
                "tags": [
                    "Environments"
                ],
                "summary": "Update an environment",
                "parameters": [
                    {
                        "type": "string",
                        "description": "Environment ID",
                        "name": "id",
                        "in": "path",
                        "required": true
                    },
                    {
                        "description": "Environment",
                        "name": "environment",
                        "in": "body",
                        "required": true,
                        "schema": {
                            "$ref": "#/definitions/dto.UpdateEnvironmentRequest"
                        }
                    }
                ],
                "responses": {
                    "200": {
                        "description": "OK",
                        "schema": {
                            "$ref": "#/definitions/dto.EnvironmentResponse"
                        }
                    },
                    "400": {
                        "description": "Bad Request",
                        "schema": {
                            "$ref": "#/definitions/errors.ErrorResponse"
                        }
                    },
                    "404": {
                        "description": "Not Found",
                        "schema": {
                            "$ref": "#/definitions/errors.ErrorResponse"
                        }
                    },
                    "500": {
                        "description": "Internal Server Error",
                        "schema": {
                            "$ref": "#/definitions/errors.ErrorResponse"
                        }
                    }
                }
            }
        },
        "/events": {
            "post": {
                "security": [
                    {
                        "ApiKeyAuth": []
                    }
                ],
                "description": "Ingest a new event into the system",
                "consumes": [
                    "application/json"
                ],
                "produces": [
                    "application/json"
                ],
                "tags": [
                    "Events"
                ],
                "summary": "Ingest event",
                "parameters": [
                    {
                        "description": "Event data",
                        "name": "event",
                        "in": "body",
                        "required": true,
                        "schema": {
                            "$ref": "#/definitions/dto.IngestEventRequest"
                        }
                    }
                ],
                "responses": {
                    "202": {
                        "description": "message:Event accepted for processing",
                        "schema": {
                            "type": "object",
                            "additionalProperties": {
                                "type": "string"
                            }
                        }
                    },
                    "400": {
                        "description": "Bad Request",
                        "schema": {
                            "$ref": "#/definitions/errors.ErrorResponse"
                        }
                    },
                    "500": {
                        "description": "Internal Server Error",
                        "schema": {
                            "$ref": "#/definitions/errors.ErrorResponse"
                        }
                    }
                }
            }
        },
        "/events/bulk": {
            "post": {
                "security": [
                    {
                        "ApiKeyAuth": []
                    }
                ],
                "description": "Ingest bulk events into the system",
                "consumes": [
                    "application/json"
                ],
                "produces": [
                    "application/json"
                ],
                "tags": [
                    "Events"
                ],
                "summary": "Bulk Ingest events",
                "parameters": [
                    {
                        "description": "Event data",
                        "name": "event",
                        "in": "body",
                        "required": true,
                        "schema": {
                            "$ref": "#/definitions/dto.BulkIngestEventRequest"
                        }
                    }
                ],
                "responses": {
                    "202": {
                        "description": "message:Event accepted for processing",
                        "schema": {
                            "type": "object",
                            "additionalProperties": {
                                "type": "string"
                            }
                        }
                    },
                    "400": {
                        "description": "Bad Request",
                        "schema": {
                            "$ref": "#/definitions/errors.ErrorResponse"
                        }
                    },
                    "500": {
                        "description": "Internal Server Error",
                        "schema": {
                            "$ref": "#/definitions/errors.ErrorResponse"
                        }
                    }
                }
            }
        },
        "/events/query": {
            "post": {
                "security": [
                    {
                        "ApiKeyAuth": []
                    }
                ],
                "description": "Retrieve raw events with pagination and filtering",
                "produces": [
                    "application/json"
                ],
                "tags": [
                    "Events"
                ],
                "summary": "List raw events",
                "parameters": [
                    {
                        "description": "Request body",
                        "name": "request",
                        "in": "body",
                        "required": true,
                        "schema": {
                            "$ref": "#/definitions/dto.GetEventsRequest"
                        }
                    }
                ],
                "responses": {
                    "200": {
                        "description": "OK",
                        "schema": {
                            "$ref": "#/definitions/dto.GetEventsResponse"
                        }
                    },
                    "400": {
                        "description": "Bad Request",
                        "schema": {
                            "$ref": "#/definitions/errors.ErrorResponse"
                        }
                    },
                    "500": {
                        "description": "Internal Server Error",
                        "schema": {
                            "$ref": "#/definitions/errors.ErrorResponse"
                        }
                    }
                }
            }
        },
        "/events/usage": {
            "post": {
                "security": [
                    {
                        "ApiKeyAuth": []
                    }
                ],
                "description": "Retrieve aggregated usage statistics for events",
                "produces": [
                    "application/json"
                ],
                "tags": [
                    "Events"
                ],
                "summary": "Get usage statistics",
                "parameters": [
                    {
                        "description": "Request body",
                        "name": "request",
                        "in": "body",
                        "required": true,
                        "schema": {
                            "$ref": "#/definitions/dto.GetUsageRequest"
                        }
                    }
                ],
                "responses": {
                    "200": {
                        "description": "OK",
                        "schema": {
                            "$ref": "#/definitions/dto.GetUsageResponse"
                        }
                    },
                    "400": {
                        "description": "Bad Request",
                        "schema": {
                            "$ref": "#/definitions/errors.ErrorResponse"
                        }
                    },
                    "500": {
                        "description": "Internal Server Error",
                        "schema": {
                            "$ref": "#/definitions/errors.ErrorResponse"
                        }
                    }
                }
            }
        },
        "/events/usage/meter": {
            "post": {
                "security": [
                    {
                        "ApiKeyAuth": []
                    }
                ],
                "description": "Retrieve aggregated usage statistics using meter configuration",
                "produces": [
                    "application/json"
                ],
                "tags": [
                    "Events"
                ],
                "summary": "Get usage by meter",
                "parameters": [
                    {
                        "description": "Request body",
                        "name": "request",
                        "in": "body",
                        "required": true,
                        "schema": {
                            "$ref": "#/definitions/dto.GetUsageByMeterRequest"
                        }
                    }
                ],
                "responses": {
                    "200": {
                        "description": "OK",
                        "schema": {
                            "$ref": "#/definitions/dto.GetUsageResponse"
                        }
                    },
                    "400": {
                        "description": "Bad Request",
                        "schema": {
                            "$ref": "#/definitions/errors.ErrorResponse"
                        }
                    },
                    "404": {
                        "description": "Not Found",
                        "schema": {
                            "$ref": "#/definitions/errors.ErrorResponse"
                        }
                    },
                    "500": {
                        "description": "Internal Server Error",
                        "schema": {
                            "$ref": "#/definitions/errors.ErrorResponse"
                        }
                    }
                }
            }
        },
        "/features": {
            "get": {
                "security": [
                    {
                        "ApiKeyAuth": []
                    }
                ],
                "description": "List features with optional filtering",
                "consumes": [
                    "application/json"
                ],
                "produces": [
                    "application/json"
                ],
                "tags": [
                    "Features"
                ],
                "summary": "List features",
                "parameters": [
                    {
                        "type": "string",
                        "name": "end_time",
                        "in": "query"
                    },
                    {
                        "type": "string",
                        "name": "expand",
                        "in": "query"
                    },
                    {
                        "type": "array",
                        "items": {
                            "type": "string"
                        },
                        "collectionFormat": "csv",
                        "description": "Feature specific filters",
                        "name": "feature_ids",
                        "in": "query"
                    },
                    {
                        "maximum": 1000,
                        "minimum": 1,
                        "type": "integer",
                        "name": "limit",
                        "in": "query"
                    },
                    {
                        "type": "string",
                        "name": "lookup_key",
                        "in": "query"
                    },
                    {
                        "type": "array",
                        "items": {
                            "type": "string"
                        },
                        "collectionFormat": "csv",
                        "name": "meter_ids",
                        "in": "query"
                    },
                    {
                        "minimum": 0,
                        "type": "integer",
                        "name": "offset",
                        "in": "query"
                    },
                    {
                        "enum": [
                            "asc",
                            "desc"
                        ],
                        "type": "string",
                        "name": "order",
                        "in": "query"
                    },
                    {
                        "type": "string",
                        "name": "sort",
                        "in": "query"
                    },
                    {
                        "type": "string",
                        "name": "start_time",
                        "in": "query"
                    },
                    {
                        "enum": [
                            "published",
                            "deleted",
                            "archived"
                        ],
                        "type": "string",
                        "x-enum-varnames": [
                            "StatusPublished",
                            "StatusDeleted",
                            "StatusArchived"
                        ],
                        "name": "status",
                        "in": "query"
                    }
                ],
                "responses": {
                    "200": {
                        "description": "OK",
                        "schema": {
                            "$ref": "#/definitions/dto.ListFeaturesResponse"
                        }
                    },
                    "400": {
                        "description": "Bad Request",
                        "schema": {
                            "$ref": "#/definitions/errors.ErrorResponse"
                        }
                    },
                    "500": {
                        "description": "Internal Server Error",
                        "schema": {
                            "$ref": "#/definitions/errors.ErrorResponse"
                        }
                    }
                }
            },
            "post": {
                "security": [
                    {
                        "ApiKeyAuth": []
                    }
                ],
                "description": "Create a new feature",
                "consumes": [
                    "application/json"
                ],
                "produces": [
                    "application/json"
                ],
                "tags": [
                    "Features"
                ],
                "summary": "Create a new feature",
                "parameters": [
                    {
                        "description": "Feature to create",
                        "name": "feature",
                        "in": "body",
                        "required": true,
                        "schema": {
                            "$ref": "#/definitions/dto.CreateFeatureRequest"
                        }
                    }
                ],
                "responses": {
                    "201": {
                        "description": "Created",
                        "schema": {
                            "$ref": "#/definitions/dto.FeatureResponse"
                        }
                    },
                    "400": {
                        "description": "Bad Request",
                        "schema": {
                            "$ref": "#/definitions/errors.ErrorResponse"
                        }
                    },
                    "500": {
                        "description": "Internal Server Error",
                        "schema": {
                            "$ref": "#/definitions/errors.ErrorResponse"
                        }
                    }
                }
            }
        },
        "/features/{id}": {
            "get": {
                "security": [
                    {
                        "ApiKeyAuth": []
                    }
                ],
                "description": "Get a feature by ID",
                "consumes": [
                    "application/json"
                ],
                "produces": [
                    "application/json"
                ],
                "tags": [
                    "Features"
                ],
                "summary": "Get a feature by ID",
                "parameters": [
                    {
                        "type": "string",
                        "description": "Feature ID",
                        "name": "id",
                        "in": "path",
                        "required": true
                    }
                ],
                "responses": {
                    "200": {
                        "description": "OK",
                        "schema": {
                            "$ref": "#/definitions/dto.FeatureResponse"
                        }
                    },
                    "400": {
                        "description": "Bad Request",
                        "schema": {
                            "$ref": "#/definitions/errors.ErrorResponse"
                        }
                    },
                    "404": {
                        "description": "Not Found",
                        "schema": {
                            "$ref": "#/definitions/errors.ErrorResponse"
                        }
                    },
                    "500": {
                        "description": "Internal Server Error",
                        "schema": {
                            "$ref": "#/definitions/errors.ErrorResponse"
                        }
                    }
                }
            },
            "put": {
                "security": [
                    {
                        "ApiKeyAuth": []
                    }
                ],
                "description": "Update a feature by ID",
                "consumes": [
                    "application/json"
                ],
                "produces": [
                    "application/json"
                ],
                "tags": [
                    "Features"
                ],
                "summary": "Update a feature",
                "parameters": [
                    {
                        "type": "string",
                        "description": "Feature ID",
                        "name": "id",
                        "in": "path",
                        "required": true
                    },
                    {
                        "description": "Feature update data",
                        "name": "feature",
                        "in": "body",
                        "required": true,
                        "schema": {
                            "$ref": "#/definitions/dto.UpdateFeatureRequest"
                        }
                    }
                ],
                "responses": {
                    "200": {
                        "description": "OK",
                        "schema": {
                            "$ref": "#/definitions/dto.FeatureResponse"
                        }
                    },
                    "400": {
                        "description": "Bad Request",
                        "schema": {
                            "$ref": "#/definitions/errors.ErrorResponse"
                        }
                    },
                    "404": {
                        "description": "Not Found",
                        "schema": {
                            "$ref": "#/definitions/errors.ErrorResponse"
                        }
                    },
                    "500": {
                        "description": "Internal Server Error",
                        "schema": {
                            "$ref": "#/definitions/errors.ErrorResponse"
                        }
                    }
                }
            },
            "delete": {
                "security": [
                    {
                        "ApiKeyAuth": []
                    }
                ],
                "description": "Delete a feature by ID",
                "consumes": [
                    "application/json"
                ],
                "produces": [
                    "application/json"
                ],
                "tags": [
                    "Features"
                ],
                "summary": "Delete a feature",
                "parameters": [
                    {
                        "type": "string",
                        "description": "Feature ID",
                        "name": "id",
                        "in": "path",
                        "required": true
                    }
                ],
                "responses": {
                    "200": {
                        "description": "OK",
                        "schema": {
                            "$ref": "#/definitions/gin.H"
                        }
                    },
                    "400": {
                        "description": "Bad Request",
                        "schema": {
                            "$ref": "#/definitions/errors.ErrorResponse"
                        }
                    },
                    "404": {
                        "description": "Not Found",
                        "schema": {
                            "$ref": "#/definitions/errors.ErrorResponse"
                        }
                    },
                    "500": {
                        "description": "Internal Server Error",
                        "schema": {
                            "$ref": "#/definitions/errors.ErrorResponse"
                        }
                    }
                }
            }
        },
        "/invoices": {
            "get": {
                "description": "List invoices with optional filtering",
                "consumes": [
                    "application/json"
                ],
                "produces": [
                    "application/json"
                ],
                "tags": [
                    "Invoices"
                ],
                "summary": "List invoices",
                "parameters": [
                    {
                        "type": "number",
                        "name": "amount_due_gt",
                        "in": "query"
                    },
                    {
                        "type": "number",
                        "name": "amount_remaining_gt",
                        "in": "query"
                    },
                    {
                        "type": "string",
                        "name": "customer_id",
                        "in": "query"
                    },
                    {
                        "type": "string",
                        "name": "end_time",
                        "in": "query"
                    },
                    {
                        "type": "string",
                        "name": "expand",
                        "in": "query"
                    },
                    {
                        "type": "array",
                        "items": {
                            "type": "string"
                        },
                        "collectionFormat": "csv",
                        "name": "invoice_ids",
                        "in": "query"
                    },
                    {
                        "type": "array",
                        "items": {
                            "enum": [
                                "DRAFT",
                                "FINALIZED",
                                "VOIDED"
                            ],
                            "type": "string"
                        },
                        "collectionFormat": "csv",
                        "name": "invoice_status",
                        "in": "query"
                    },
                    {
                        "enum": [
                            "SUBSCRIPTION",
                            "ONE_OFF",
                            "CREDIT"
                        ],
                        "type": "string",
                        "x-enum-varnames": [
                            "InvoiceTypeSubscription",
                            "InvoiceTypeOneOff",
                            "InvoiceTypeCredit"
                        ],
                        "name": "invoice_type",
                        "in": "query"
                    },
                    {
                        "maximum": 1000,
                        "minimum": 1,
                        "type": "integer",
                        "name": "limit",
                        "in": "query"
                    },
                    {
                        "minimum": 0,
                        "type": "integer",
                        "name": "offset",
                        "in": "query"
                    },
                    {
                        "enum": [
                            "asc",
                            "desc"
                        ],
                        "type": "string",
                        "name": "order",
                        "in": "query"
                    },
                    {
                        "type": "array",
                        "items": {
                            "enum": [
                                "PENDING",
                                "PROCESSING",
                                "SUCCEEDED",
                                "FAILED",
                                "REFUNDED",
                                "PARTIALLY_REFUNDED"
                            ],
                            "type": "string"
                        },
                        "collectionFormat": "csv",
                        "name": "payment_status",
                        "in": "query"
                    },
                    {
                        "type": "string",
                        "name": "sort",
                        "in": "query"
                    },
                    {
                        "type": "string",
                        "name": "start_time",
                        "in": "query"
                    },
                    {
                        "enum": [
                            "published",
                            "deleted",
                            "archived"
                        ],
                        "type": "string",
                        "x-enum-varnames": [
                            "StatusPublished",
                            "StatusDeleted",
                            "StatusArchived"
                        ],
                        "name": "status",
                        "in": "query"
                    },
                    {
                        "type": "string",
                        "name": "subscription_id",
                        "in": "query"
                    }
                ],
                "responses": {
                    "200": {
                        "description": "OK",
                        "schema": {
                            "$ref": "#/definitions/dto.ListInvoicesResponse"
                        }
                    },
                    "400": {
                        "description": "Bad Request",
                        "schema": {
                            "$ref": "#/definitions/errors.ErrorResponse"
                        }
                    },
                    "500": {
                        "description": "Internal Server Error",
                        "schema": {
                            "$ref": "#/definitions/errors.ErrorResponse"
                        }
                    }
                }
            },
            "post": {
                "description": "Create a new invoice with the provided details",
                "consumes": [
                    "application/json"
                ],
                "produces": [
                    "application/json"
                ],
                "tags": [
                    "Invoices"
                ],
                "summary": "Create a new invoice",
                "parameters": [
                    {
                        "description": "Invoice details",
                        "name": "invoice",
                        "in": "body",
                        "required": true,
                        "schema": {
                            "$ref": "#/definitions/dto.CreateInvoiceRequest"
                        }
                    }
                ],
                "responses": {
                    "201": {
                        "description": "Created",
                        "schema": {
                            "$ref": "#/definitions/dto.InvoiceResponse"
                        }
                    },
                    "400": {
                        "description": "Bad Request",
                        "schema": {
                            "$ref": "#/definitions/errors.ErrorResponse"
                        }
                    },
                    "500": {
                        "description": "Internal Server Error",
                        "schema": {
                            "$ref": "#/definitions/errors.ErrorResponse"
                        }
                    }
                }
            }
        },
        "/invoices/preview": {
            "post": {
                "description": "Get a preview invoice",
                "consumes": [
                    "application/json"
                ],
                "produces": [
                    "application/json"
                ],
                "tags": [
                    "Invoices"
                ],
                "summary": "Get a preview invoice",
                "parameters": [
                    {
                        "description": "Preview Invoice Request",
                        "name": "request",
                        "in": "body",
                        "required": true,
                        "schema": {
                            "$ref": "#/definitions/dto.GetPreviewInvoiceRequest"
                        }
                    }
                ],
                "responses": {
                    "200": {
                        "description": "OK",
                        "schema": {
                            "$ref": "#/definitions/dto.InvoiceResponse"
                        }
                    },
                    "400": {
                        "description": "Bad Request",
                        "schema": {
                            "$ref": "#/definitions/errors.ErrorResponse"
                        }
                    },
                    "500": {
                        "description": "Internal Server Error",
                        "schema": {
                            "$ref": "#/definitions/errors.ErrorResponse"
                        }
                    }
                }
            }
        },
        "/invoices/{id}": {
            "get": {
                "description": "Get detailed information about an invoice",
                "consumes": [
                    "application/json"
                ],
                "produces": [
                    "application/json"
                ],
                "tags": [
                    "Invoices"
                ],
                "summary": "Get an invoice by ID",
                "parameters": [
                    {
                        "type": "string",
                        "description": "Invoice ID",
                        "name": "id",
                        "in": "path",
                        "required": true
                    }
                ],
                "responses": {
                    "200": {
                        "description": "OK",
                        "schema": {
                            "$ref": "#/definitions/dto.InvoiceResponse"
                        }
                    },
                    "404": {
                        "description": "Not Found",
                        "schema": {
                            "$ref": "#/definitions/errors.ErrorResponse"
                        }
                    },
                    "500": {
                        "description": "Internal Server Error",
                        "schema": {
                            "$ref": "#/definitions/errors.ErrorResponse"
                        }
                    }
                }
            }
        },
        "/invoices/{id}/finalize": {
            "post": {
                "description": "Finalize a draft invoice",
                "consumes": [
                    "application/json"
                ],
                "produces": [
                    "application/json"
                ],
                "tags": [
                    "Invoices"
                ],
                "summary": "Finalize an invoice",
                "parameters": [
                    {
                        "type": "string",
                        "description": "Invoice ID",
                        "name": "id",
                        "in": "path",
                        "required": true
                    }
                ],
                "responses": {
                    "200": {
                        "description": "OK",
                        "schema": {
                            "$ref": "#/definitions/gin.H"
                        }
                    },
                    "400": {
                        "description": "Bad Request",
                        "schema": {
                            "$ref": "#/definitions/errors.ErrorResponse"
                        }
                    },
                    "500": {
                        "description": "Internal Server Error",
                        "schema": {
                            "$ref": "#/definitions/errors.ErrorResponse"
                        }
                    }
                }
            }
        },
        "/invoices/{id}/payment": {
            "put": {
                "security": [
                    {
                        "ApiKeyAuth": []
                    }
                ],
                "description": "Update the payment status of an invoice",
                "consumes": [
                    "application/json"
                ],
                "produces": [
                    "application/json"
                ],
                "tags": [
                    "Invoices"
                ],
                "summary": "Update invoice payment status",
                "parameters": [
                    {
                        "type": "string",
                        "description": "Invoice ID",
                        "name": "id",
                        "in": "path",
                        "required": true
                    },
                    {
                        "description": "Payment Status Update Request",
                        "name": "request",
                        "in": "body",
                        "required": true,
                        "schema": {
                            "$ref": "#/definitions/dto.UpdatePaymentStatusRequest"
                        }
                    }
                ],
                "responses": {
                    "200": {
                        "description": "OK",
                        "schema": {
                            "$ref": "#/definitions/dto.InvoiceResponse"
                        }
                    },
                    "400": {
                        "description": "Bad Request",
                        "schema": {
                            "$ref": "#/definitions/errors.ErrorResponse"
                        }
                    },
                    "404": {
                        "description": "Not Found",
                        "schema": {
                            "$ref": "#/definitions/errors.ErrorResponse"
                        }
                    },
                    "500": {
                        "description": "Internal Server Error",
                        "schema": {
                            "$ref": "#/definitions/errors.ErrorResponse"
                        }
                    }
                }
            }
        },
        "/invoices/{id}/payment/attempt": {
            "post": {
                "description": "Attempt to pay an invoice using customer's available wallets",
                "consumes": [
                    "application/json"
                ],
                "produces": [
                    "application/json"
                ],
                "tags": [
                    "Invoices"
                ],
                "summary": "Attempt payment for an invoice",
                "parameters": [
                    {
                        "type": "string",
                        "description": "Invoice ID",
                        "name": "id",
                        "in": "path",
                        "required": true
                    }
                ],
                "responses": {
                    "200": {
                        "description": "OK",
                        "schema": {
                            "$ref": "#/definitions/gin.H"
                        }
                    },
                    "400": {
                        "description": "Bad Request",
                        "schema": {
                            "$ref": "#/definitions/errors.ErrorResponse"
                        }
                    },
                    "404": {
                        "description": "Not Found",
                        "schema": {
                            "$ref": "#/definitions/errors.ErrorResponse"
                        }
                    },
                    "500": {
                        "description": "Internal Server Error",
                        "schema": {
                            "$ref": "#/definitions/errors.ErrorResponse"
                        }
                    }
                }
            }
        },
        "/invoices/{id}/pdf": {
            "get": {
                "description": "Retrieve the PDF document for a specific invoice by its ID",
                "tags": [
                    "Invoices"
                ],
                "summary": "Get PDF for an invoice",
                "parameters": [
                    {
                        "type": "string",
                        "description": "Invoice ID",
                        "name": "id",
                        "in": "path",
                        "required": true
                    },
                    {
                        "type": "boolean",
                        "description": "Return presigned URL from s3 instead of PDF",
                        "name": "url",
                        "in": "query"
                    }
                ],
                "responses": {
                    "200": {
                        "description": "OK",
                        "schema": {
                            "type": "file"
                        }
                    },
                    "400": {
                        "description": "Bad Request",
                        "schema": {
                            "$ref": "#/definitions/errors.ErrorResponse"
                        }
                    },
                    "404": {
                        "description": "Not Found",
                        "schema": {
                            "$ref": "#/definitions/errors.ErrorResponse"
                        }
                    },
                    "500": {
                        "description": "Internal Server Error",
                        "schema": {
                            "$ref": "#/definitions/errors.ErrorResponse"
                        }
                    }
                }
            }
        },
        "/invoices/{id}/void": {
            "post": {
                "description": "Void an invoice that hasn't been paid",
                "consumes": [
                    "application/json"
                ],
                "produces": [
                    "application/json"
                ],
                "tags": [
                    "Invoices"
                ],
                "summary": "Void an invoice",
                "parameters": [
                    {
                        "type": "string",
                        "description": "Invoice ID",
                        "name": "id",
                        "in": "path",
                        "required": true
                    }
                ],
                "responses": {
                    "200": {
                        "description": "OK",
                        "schema": {
                            "$ref": "#/definitions/gin.H"
                        }
                    },
                    "400": {
                        "description": "Bad Request",
                        "schema": {
                            "$ref": "#/definitions/errors.ErrorResponse"
                        }
                    },
                    "500": {
                        "description": "Internal Server Error",
                        "schema": {
                            "$ref": "#/definitions/errors.ErrorResponse"
                        }
                    }
                }
            }
        },
<<<<<<< HEAD
        "/meters": {
            "get": {
                "security": [
                    {
                        "ApiKeyAuth": []
                    }
                ],
                "description": "Get all meters",
                "produces": [
                    "application/json"
                ],
                "tags": [
                    "Meters"
                ],
                "summary": "List meters",
                "parameters": [
                    {
                        "type": "string",
                        "name": "end_time",
                        "in": "query"
                    },
                    {
                        "type": "string",
                        "name": "event_name",
                        "in": "query"
                    },
                    {
                        "type": "string",
                        "name": "expand",
                        "in": "query"
                    },
                    {
                        "maximum": 1000,
                        "minimum": 1,
                        "type": "integer",
                        "name": "limit",
                        "in": "query"
                    },
                    {
                        "type": "array",
                        "items": {
                            "type": "string"
                        },
                        "collectionFormat": "csv",
                        "name": "meter_ids",
                        "in": "query"
                    },
                    {
                        "minimum": 0,
                        "type": "integer",
                        "name": "offset",
                        "in": "query"
                    },
                    {
                        "enum": [
                            "asc",
                            "desc"
                        ],
                        "type": "string",
                        "name": "order",
                        "in": "query"
                    },
                    {
                        "type": "string",
                        "name": "sort",
                        "in": "query"
                    },
                    {
                        "type": "string",
                        "name": "start_time",
                        "in": "query"
                    },
                    {
                        "enum": [
                            "published",
                            "deleted",
                            "archived"
                        ],
                        "type": "string",
                        "x-enum-varnames": [
                            "StatusPublished",
                            "StatusDeleted",
                            "StatusArchived"
                        ],
                        "name": "status",
                        "in": "query"
                    }
                ],
                "responses": {
                    "200": {
                        "description": "OK",
                        "schema": {
                            "$ref": "#/definitions/dto.ListMetersResponse"
                        }
                    },
                    "500": {
                        "description": "Internal Server Error",
                        "schema": {
                            "$ref": "#/definitions/errors.ErrorResponse"
                        }
                    }
                }
            },
            "post": {
                "security": [
                    {
                        "ApiKeyAuth": []
                    }
                ],
                "description": "Create a new meter with the specified configuration",
                "consumes": [
                    "application/json"
                ],
                "produces": [
                    "application/json"
                ],
                "tags": [
                    "Meters"
                ],
                "summary": "Create meter",
                "parameters": [
                    {
                        "description": "Meter configuration",
                        "name": "meter",
                        "in": "body",
                        "required": true,
                        "schema": {
                            "$ref": "#/definitions/dto.CreateMeterRequest"
                        }
                    }
                ],
                "responses": {
                    "201": {
                        "description": "Created",
                        "schema": {
                            "$ref": "#/definitions/dto.MeterResponse"
                        }
                    },
                    "400": {
                        "description": "Bad Request",
                        "schema": {
                            "$ref": "#/definitions/errors.ErrorResponse"
                        }
                    },
                    "500": {
                        "description": "Internal Server Error",
                        "schema": {
                            "$ref": "#/definitions/errors.ErrorResponse"
                        }
                    }
                }
            }
        },
        "/meters/{id}": {
            "get": {
                "security": [
                    {
                        "ApiKeyAuth": []
                    }
                ],
                "description": "Get a specific meter by ID",
                "produces": [
                    "application/json"
                ],
                "tags": [
                    "Meters"
                ],
                "summary": "Get meter",
                "parameters": [
                    {
                        "type": "string",
                        "description": "Meter ID",
                        "name": "id",
                        "in": "path",
                        "required": true
                    }
                ],
                "responses": {
                    "200": {
                        "description": "OK",
                        "schema": {
                            "$ref": "#/definitions/dto.MeterResponse"
                        }
                    },
                    "404": {
                        "description": "Not Found",
                        "schema": {
                            "$ref": "#/definitions/errors.ErrorResponse"
                        }
                    },
                    "500": {
                        "description": "Internal Server Error",
                        "schema": {
                            "$ref": "#/definitions/errors.ErrorResponse"
                        }
                    }
                }
            },
            "put": {
                "security": [
                    {
                        "ApiKeyAuth": []
                    }
                ],
                "description": "Update an existing meter",
                "consumes": [
                    "application/json"
                ],
                "produces": [
                    "application/json"
                ],
                "tags": [
                    "Meters"
                ],
                "summary": "Update meter",
                "parameters": [
                    {
                        "type": "string",
                        "description": "Meter ID",
                        "name": "id",
                        "in": "path",
                        "required": true
                    },
                    {
                        "description": "Meter configuration",
                        "name": "meter",
                        "in": "body",
                        "required": true,
                        "schema": {
                            "$ref": "#/definitions/dto.UpdateMeterRequest"
                        }
                    }
                ],
                "responses": {
                    "200": {
                        "description": "OK",
                        "schema": {
                            "$ref": "#/definitions/dto.MeterResponse"
                        }
                    },
                    "400": {
                        "description": "Bad Request",
                        "schema": {
                            "$ref": "#/definitions/errors.ErrorResponse"
                        }
                    },
                    "404": {
                        "description": "Not Found",
                        "schema": {
                            "$ref": "#/definitions/errors.ErrorResponse"
                        }
                    },
                    "500": {
                        "description": "Internal Server Error",
                        "schema": {
                            "$ref": "#/definitions/errors.ErrorResponse"
                        }
                    }
                }
            },
            "delete": {
                "security": [
                    {
                        "ApiKeyAuth": []
                    }
                ],
                "description": "Delete an existing meter",
                "produces": [
                    "application/json"
                ],
                "tags": [
                    "Meters"
                ],
                "summary": "Delete meter",
                "parameters": [
                    {
                        "type": "string",
                        "description": "Meter ID",
                        "name": "id",
                        "in": "path",
                        "required": true
                    }
                ],
                "responses": {
                    "200": {
                        "description": "message:Meter deleted successfully",
                        "schema": {
                            "type": "object",
                            "additionalProperties": {
                                "type": "string"
                            }
                        }
                    },
                    "404": {
                        "description": "Not Found",
                        "schema": {
                            "$ref": "#/definitions/errors.ErrorResponse"
                        }
                    },
                    "500": {
                        "description": "Internal Server Error",
                        "schema": {
                            "$ref": "#/definitions/errors.ErrorResponse"
                        }
                    }
                }
            }
        },
        "/meters/{id}/disable": {
            "post": {
                "security": [
                    {
                        "ApiKeyAuth": []
                    }
                ],
                "description": "Disable an existing meter",
                "produces": [
                    "application/json"
                ],
                "tags": [
                    "Meters"
                ],
                "summary": "Disable meter [TODO: Deprecate]",
                "parameters": [
                    {
                        "type": "string",
                        "description": "Meter ID",
                        "name": "id",
                        "in": "path",
                        "required": true
                    }
                ],
                "responses": {
                    "200": {
                        "description": "message:Meter disabled successfully",
                        "schema": {
                            "type": "object",
                            "additionalProperties": {
                                "type": "string"
                            }
                        }
                    },
                    "404": {
                        "description": "Not Found",
                        "schema": {
                            "$ref": "#/definitions/errors.ErrorResponse"
                        }
                    },
                    "500": {
                        "description": "Internal Server Error",
                        "schema": {
                            "$ref": "#/definitions/errors.ErrorResponse"
                        }
                    }
                }
            }
        },
=======
>>>>>>> 43521b4b
        "/payments": {
            "get": {
                "security": [
                    {
                        "ApiKeyAuth": []
                    }
                ],
                "description": "List payments with the specified filter",
                "consumes": [
                    "application/json"
                ],
                "produces": [
                    "application/json"
                ],
                "tags": [
                    "Payments"
                ],
                "summary": "List payments",
                "parameters": [
                    {
                        "type": "string",
                        "name": "currency",
                        "in": "query"
                    },
                    {
                        "type": "string",
                        "name": "destination_id",
                        "in": "query"
                    },
                    {
                        "type": "string",
                        "name": "destination_type",
                        "in": "query"
                    },
                    {
                        "type": "string",
                        "name": "end_time",
                        "in": "query"
                    },
                    {
                        "type": "string",
                        "name": "expand",
                        "in": "query"
                    },
                    {
                        "maximum": 1000,
                        "minimum": 1,
                        "type": "integer",
                        "name": "limit",
                        "in": "query"
                    },
                    {
                        "minimum": 0,
                        "type": "integer",
                        "name": "offset",
                        "in": "query"
                    },
                    {
                        "enum": [
                            "asc",
                            "desc"
                        ],
                        "type": "string",
                        "name": "order",
                        "in": "query"
                    },
                    {
                        "type": "string",
                        "name": "payment_gateway",
                        "in": "query"
                    },
                    {
                        "type": "array",
                        "items": {
                            "type": "string"
                        },
                        "collectionFormat": "csv",
                        "name": "payment_ids",
                        "in": "query"
                    },
                    {
                        "type": "string",
                        "name": "payment_method_type",
                        "in": "query"
                    },
                    {
                        "type": "string",
                        "name": "payment_status",
                        "in": "query"
                    },
                    {
                        "type": "string",
                        "name": "sort",
                        "in": "query"
                    },
                    {
                        "type": "string",
                        "name": "start_time",
                        "in": "query"
                    },
                    {
                        "enum": [
                            "published",
                            "deleted",
                            "archived"
                        ],
                        "type": "string",
                        "x-enum-varnames": [
                            "StatusPublished",
                            "StatusDeleted",
                            "StatusArchived"
                        ],
                        "name": "status",
                        "in": "query"
                    }
                ],
                "responses": {
                    "200": {
                        "description": "OK",
                        "schema": {
                            "$ref": "#/definitions/dto.ListPaymentsResponse"
                        }
                    },
                    "400": {
                        "description": "Bad Request",
                        "schema": {
                            "$ref": "#/definitions/errors.ErrorResponse"
                        }
                    },
                    "500": {
                        "description": "Internal Server Error",
                        "schema": {
                            "$ref": "#/definitions/errors.ErrorResponse"
                        }
                    }
                }
            },
            "post": {
                "security": [
                    {
                        "ApiKeyAuth": []
                    }
                ],
                "description": "Create a new payment with the specified configuration",
                "consumes": [
                    "application/json"
                ],
                "produces": [
                    "application/json"
                ],
                "tags": [
                    "Payments"
                ],
                "summary": "Create a new payment",
                "parameters": [
                    {
                        "description": "Payment configuration",
                        "name": "payment",
                        "in": "body",
                        "required": true,
                        "schema": {
                            "$ref": "#/definitions/dto.CreatePaymentRequest"
                        }
                    }
                ],
                "responses": {
                    "201": {
                        "description": "Created",
                        "schema": {
                            "$ref": "#/definitions/dto.PaymentResponse"
                        }
                    },
                    "400": {
                        "description": "Bad Request",
                        "schema": {
                            "$ref": "#/definitions/errors.ErrorResponse"
                        }
                    },
                    "500": {
                        "description": "Internal Server Error",
                        "schema": {
                            "$ref": "#/definitions/errors.ErrorResponse"
                        }
                    }
                }
            }
        },
        "/payments/{id}": {
            "get": {
                "security": [
                    {
                        "ApiKeyAuth": []
                    }
                ],
                "description": "Get a payment by ID",
                "consumes": [
                    "application/json"
                ],
                "produces": [
                    "application/json"
                ],
                "tags": [
                    "Payments"
                ],
                "summary": "Get a payment by ID",
                "parameters": [
                    {
                        "type": "string",
                        "description": "Payment ID",
                        "name": "id",
                        "in": "path",
                        "required": true
                    }
                ],
                "responses": {
                    "200": {
                        "description": "OK",
                        "schema": {
                            "$ref": "#/definitions/dto.PaymentResponse"
                        }
                    },
                    "400": {
                        "description": "Bad Request",
                        "schema": {
                            "$ref": "#/definitions/errors.ErrorResponse"
                        }
                    },
                    "500": {
                        "description": "Internal Server Error",
                        "schema": {
                            "$ref": "#/definitions/errors.ErrorResponse"
                        }
                    }
                }
            },
            "put": {
                "security": [
                    {
                        "ApiKeyAuth": []
                    }
                ],
                "description": "Update a payment with the specified configuration",
                "consumes": [
                    "application/json"
                ],
                "produces": [
                    "application/json"
                ],
                "tags": [
                    "Payments"
                ],
                "summary": "Update a payment",
                "parameters": [
                    {
                        "type": "string",
                        "description": "Payment ID",
                        "name": "id",
                        "in": "path",
                        "required": true
                    },
                    {
                        "description": "Payment configuration",
                        "name": "payment",
                        "in": "body",
                        "required": true,
                        "schema": {
                            "$ref": "#/definitions/dto.UpdatePaymentRequest"
                        }
                    }
                ],
                "responses": {
                    "200": {
                        "description": "OK",
                        "schema": {
                            "$ref": "#/definitions/dto.PaymentResponse"
                        }
                    },
                    "400": {
                        "description": "Bad Request",
                        "schema": {
                            "$ref": "#/definitions/errors.ErrorResponse"
                        }
                    },
                    "500": {
                        "description": "Internal Server Error",
                        "schema": {
                            "$ref": "#/definitions/errors.ErrorResponse"
                        }
                    }
                }
            },
            "delete": {
                "security": [
                    {
                        "ApiKeyAuth": []
                    }
                ],
                "description": "Delete a payment",
                "consumes": [
                    "application/json"
                ],
                "produces": [
                    "application/json"
                ],
                "tags": [
                    "Payments"
                ],
                "summary": "Delete a payment",
                "parameters": [
                    {
                        "type": "string",
                        "description": "Payment ID",
                        "name": "id",
                        "in": "path",
                        "required": true
                    }
                ],
                "responses": {
                    "200": {
                        "description": "OK",
                        "schema": {
                            "$ref": "#/definitions/gin.H"
                        }
                    },
                    "400": {
                        "description": "Bad Request",
                        "schema": {
                            "$ref": "#/definitions/errors.ErrorResponse"
                        }
                    },
                    "500": {
                        "description": "Internal Server Error",
                        "schema": {
                            "$ref": "#/definitions/errors.ErrorResponse"
                        }
                    }
                }
            }
        },
        "/payments/{id}/process": {
            "post": {
                "security": [
                    {
                        "ApiKeyAuth": []
                    }
                ],
                "description": "Process a payment",
                "consumes": [
                    "application/json"
                ],
                "produces": [
                    "application/json"
                ],
                "tags": [
                    "Payments"
                ],
                "summary": "Process a payment",
                "parameters": [
                    {
                        "type": "string",
                        "description": "Payment ID",
                        "name": "id",
                        "in": "path",
                        "required": true
                    }
                ],
                "responses": {
                    "200": {
                        "description": "OK",
                        "schema": {
                            "$ref": "#/definitions/dto.PaymentResponse"
                        }
                    },
                    "400": {
                        "description": "Bad Request",
                        "schema": {
                            "$ref": "#/definitions/errors.ErrorResponse"
                        }
                    },
                    "500": {
                        "description": "Internal Server Error",
                        "schema": {
                            "$ref": "#/definitions/errors.ErrorResponse"
                        }
                    }
                }
            }
        },
        "/plans": {
            "get": {
                "security": [
                    {
                        "ApiKeyAuth": []
                    }
                ],
                "description": "Get plans with optional filtering",
                "consumes": [
                    "application/json"
                ],
                "produces": [
                    "application/json"
                ],
                "tags": [
                    "Plans"
                ],
                "summary": "Get plans",
                "parameters": [
                    {
                        "type": "string",
                        "name": "end_time",
                        "in": "query"
                    },
                    {
                        "type": "string",
                        "name": "expand",
                        "in": "query"
                    },
                    {
                        "maximum": 1000,
                        "minimum": 1,
                        "type": "integer",
                        "name": "limit",
                        "in": "query"
                    },
                    {
                        "minimum": 0,
                        "type": "integer",
                        "name": "offset",
                        "in": "query"
                    },
                    {
                        "enum": [
                            "asc",
                            "desc"
                        ],
                        "type": "string",
                        "name": "order",
                        "in": "query"
                    },
                    {
                        "type": "array",
                        "items": {
                            "type": "string"
                        },
                        "collectionFormat": "csv",
                        "name": "plan_ids",
                        "in": "query"
                    },
                    {
                        "type": "string",
                        "name": "sort",
                        "in": "query"
                    },
                    {
                        "type": "string",
                        "name": "start_time",
                        "in": "query"
                    },
                    {
                        "enum": [
                            "published",
                            "deleted",
                            "archived"
                        ],
                        "type": "string",
                        "x-enum-varnames": [
                            "StatusPublished",
                            "StatusDeleted",
                            "StatusArchived"
                        ],
                        "name": "status",
                        "in": "query"
                    }
                ],
                "responses": {
                    "200": {
                        "description": "OK",
                        "schema": {
                            "$ref": "#/definitions/dto.ListPlansResponse"
                        }
                    },
                    "400": {
                        "description": "Bad Request",
                        "schema": {
                            "$ref": "#/definitions/errors.ErrorResponse"
                        }
                    },
                    "500": {
                        "description": "Internal Server Error",
                        "schema": {
                            "$ref": "#/definitions/errors.ErrorResponse"
                        }
                    }
                }
            },
            "post": {
                "security": [
                    {
                        "ApiKeyAuth": []
                    }
                ],
                "description": "Create a new plan with the specified configuration",
                "consumes": [
                    "application/json"
                ],
                "produces": [
                    "application/json"
                ],
                "tags": [
                    "Plans"
                ],
                "summary": "Create a new plan",
                "parameters": [
                    {
                        "description": "Plan configuration",
                        "name": "plan",
                        "in": "body",
                        "required": true,
                        "schema": {
                            "$ref": "#/definitions/dto.CreatePlanRequest"
                        }
                    }
                ],
                "responses": {
                    "201": {
                        "description": "Created",
                        "schema": {
                            "$ref": "#/definitions/dto.PlanResponse"
                        }
                    },
                    "400": {
                        "description": "Bad Request",
                        "schema": {
                            "$ref": "#/definitions/errors.ErrorResponse"
                        }
                    },
                    "500": {
                        "description": "Internal Server Error",
                        "schema": {
                            "$ref": "#/definitions/errors.ErrorResponse"
                        }
                    }
                }
            }
        },
        "/plans/{id}": {
            "get": {
                "security": [
                    {
                        "ApiKeyAuth": []
                    }
                ],
                "description": "Get a plan by ID",
                "consumes": [
                    "application/json"
                ],
                "produces": [
                    "application/json"
                ],
                "tags": [
                    "Plans"
                ],
                "summary": "Get a plan",
                "parameters": [
                    {
                        "type": "string",
                        "description": "Plan ID",
                        "name": "id",
                        "in": "path",
                        "required": true
                    }
                ],
                "responses": {
                    "200": {
                        "description": "OK",
                        "schema": {
                            "$ref": "#/definitions/dto.PlanResponse"
                        }
                    },
                    "400": {
                        "description": "Bad Request",
                        "schema": {
                            "$ref": "#/definitions/errors.ErrorResponse"
                        }
                    },
                    "404": {
                        "description": "Not Found",
                        "schema": {
                            "$ref": "#/definitions/errors.ErrorResponse"
                        }
                    },
                    "500": {
                        "description": "Internal Server Error",
                        "schema": {
                            "$ref": "#/definitions/errors.ErrorResponse"
                        }
                    }
                }
            },
            "put": {
                "security": [
                    {
                        "ApiKeyAuth": []
                    }
                ],
                "description": "Update a plan by ID",
                "consumes": [
                    "application/json"
                ],
                "produces": [
                    "application/json"
                ],
                "tags": [
                    "Plans"
                ],
                "summary": "Update a plan",
                "parameters": [
                    {
                        "type": "string",
                        "description": "Plan ID",
                        "name": "id",
                        "in": "path",
                        "required": true
                    },
                    {
                        "description": "Plan update",
                        "name": "plan",
                        "in": "body",
                        "required": true,
                        "schema": {
                            "$ref": "#/definitions/dto.UpdatePlanRequest"
                        }
                    }
                ],
                "responses": {
                    "200": {
                        "description": "OK",
                        "schema": {
                            "$ref": "#/definitions/dto.PlanResponse"
                        }
                    },
                    "400": {
                        "description": "Bad Request",
                        "schema": {
                            "$ref": "#/definitions/errors.ErrorResponse"
                        }
                    },
                    "404": {
                        "description": "Not Found",
                        "schema": {
                            "$ref": "#/definitions/errors.ErrorResponse"
                        }
                    },
                    "500": {
                        "description": "Internal Server Error",
                        "schema": {
                            "$ref": "#/definitions/errors.ErrorResponse"
                        }
                    }
                }
            },
            "delete": {
                "security": [
                    {
                        "ApiKeyAuth": []
                    }
                ],
                "description": "Delete a plan by ID",
                "consumes": [
                    "application/json"
                ],
                "produces": [
                    "application/json"
                ],
                "tags": [
                    "Plans"
                ],
                "summary": "Delete a plan",
                "parameters": [
                    {
                        "type": "string",
                        "description": "Plan ID",
                        "name": "id",
                        "in": "path",
                        "required": true
                    }
                ],
                "responses": {
                    "200": {
                        "description": "OK",
                        "schema": {
                            "$ref": "#/definitions/gin.H"
                        }
                    },
                    "400": {
                        "description": "Bad Request",
                        "schema": {
                            "$ref": "#/definitions/errors.ErrorResponse"
                        }
                    },
                    "404": {
                        "description": "Not Found",
                        "schema": {
                            "$ref": "#/definitions/errors.ErrorResponse"
                        }
                    },
                    "500": {
                        "description": "Internal Server Error",
                        "schema": {
                            "$ref": "#/definitions/errors.ErrorResponse"
                        }
                    }
                }
            }
        },
        "/plans/{id}/entitlements": {
            "get": {
                "security": [
                    {
                        "ApiKeyAuth": []
                    }
                ],
                "description": "Get all entitlements for a plan",
                "consumes": [
                    "application/json"
                ],
                "produces": [
                    "application/json"
                ],
                "tags": [
                    "Entitlements"
                ],
                "summary": "Get plan entitlements",
                "parameters": [
                    {
                        "type": "string",
                        "description": "Plan ID",
                        "name": "id",
                        "in": "path",
                        "required": true
                    }
                ],
                "responses": {
                    "200": {
                        "description": "OK",
                        "schema": {
                            "$ref": "#/definitions/dto.PlanResponse"
                        }
                    },
                    "400": {
                        "description": "Bad Request",
                        "schema": {
                            "$ref": "#/definitions/errors.ErrorResponse"
                        }
                    },
                    "404": {
                        "description": "Not Found",
                        "schema": {
                            "$ref": "#/definitions/errors.ErrorResponse"
                        }
                    },
                    "500": {
                        "description": "Internal Server Error",
                        "schema": {
                            "$ref": "#/definitions/errors.ErrorResponse"
                        }
                    }
                }
            }
        },
        "/prices": {
            "get": {
                "security": [
                    {
                        "ApiKeyAuth": []
                    }
                ],
                "description": "Get prices with the specified filter",
                "consumes": [
                    "application/json"
                ],
                "produces": [
                    "application/json"
                ],
                "tags": [
                    "Prices"
                ],
                "summary": "Get prices",
                "parameters": [
                    {
                        "type": "string",
                        "name": "end_time",
                        "in": "query"
                    },
                    {
                        "type": "string",
                        "name": "expand",
                        "in": "query"
                    },
                    {
                        "maximum": 1000,
                        "minimum": 1,
                        "type": "integer",
                        "name": "limit",
                        "in": "query"
                    },
                    {
                        "minimum": 0,
                        "type": "integer",
                        "name": "offset",
                        "in": "query"
                    },
                    {
                        "enum": [
                            "asc",
                            "desc"
                        ],
                        "type": "string",
                        "name": "order",
                        "in": "query"
                    },
                    {
                        "type": "array",
                        "items": {
                            "type": "string"
                        },
                        "collectionFormat": "csv",
                        "name": "plan_ids",
                        "in": "query"
                    },
                    {
                        "type": "array",
                        "items": {
                            "type": "string"
                        },
                        "collectionFormat": "csv",
                        "name": "price_ids",
                        "in": "query"
                    },
                    {
                        "type": "string",
                        "name": "sort",
                        "in": "query"
                    },
                    {
                        "type": "string",
                        "name": "start_time",
                        "in": "query"
                    },
                    {
                        "enum": [
                            "published",
                            "deleted",
                            "archived"
                        ],
                        "type": "string",
                        "x-enum-varnames": [
                            "StatusPublished",
                            "StatusDeleted",
                            "StatusArchived"
                        ],
                        "name": "status",
                        "in": "query"
                    }
                ],
                "responses": {
                    "200": {
                        "description": "OK",
                        "schema": {
                            "$ref": "#/definitions/dto.ListPricesResponse"
                        }
                    },
                    "400": {
                        "description": "Bad Request",
                        "schema": {
                            "$ref": "#/definitions/errors.ErrorResponse"
                        }
                    },
                    "500": {
                        "description": "Internal Server Error",
                        "schema": {
                            "$ref": "#/definitions/errors.ErrorResponse"
                        }
                    }
                }
            },
            "post": {
                "security": [
                    {
                        "ApiKeyAuth": []
                    }
                ],
                "description": "Create a new price with the specified configuration",
                "consumes": [
                    "application/json"
                ],
                "produces": [
                    "application/json"
                ],
                "tags": [
                    "Prices"
                ],
                "summary": "Create a new price",
                "parameters": [
                    {
                        "description": "Price configuration",
                        "name": "price",
                        "in": "body",
                        "required": true,
                        "schema": {
                            "$ref": "#/definitions/dto.CreatePriceRequest"
                        }
                    }
                ],
                "responses": {
                    "201": {
                        "description": "Created",
                        "schema": {
                            "$ref": "#/definitions/dto.PriceResponse"
                        }
                    },
                    "400": {
                        "description": "Bad Request",
                        "schema": {
                            "$ref": "#/definitions/errors.ErrorResponse"
                        }
                    },
                    "500": {
                        "description": "Internal Server Error",
                        "schema": {
                            "$ref": "#/definitions/errors.ErrorResponse"
                        }
                    }
                }
            }
        },
        "/prices/{id}": {
            "get": {
                "security": [
                    {
                        "ApiKeyAuth": []
                    }
                ],
                "description": "Get a price by ID",
                "consumes": [
                    "application/json"
                ],
                "produces": [
                    "application/json"
                ],
                "tags": [
                    "Prices"
                ],
                "summary": "Get a price by ID",
                "parameters": [
                    {
                        "type": "string",
                        "description": "Price ID",
                        "name": "id",
                        "in": "path",
                        "required": true
                    }
                ],
                "responses": {
                    "200": {
                        "description": "OK",
                        "schema": {
                            "$ref": "#/definitions/dto.PriceResponse"
                        }
                    },
                    "400": {
                        "description": "Bad Request",
                        "schema": {
                            "$ref": "#/definitions/errors.ErrorResponse"
                        }
                    },
                    "500": {
                        "description": "Internal Server Error",
                        "schema": {
                            "$ref": "#/definitions/errors.ErrorResponse"
                        }
                    }
                }
            },
            "put": {
                "security": [
                    {
                        "ApiKeyAuth": []
                    }
                ],
                "description": "Update a price with the specified configuration",
                "consumes": [
                    "application/json"
                ],
                "produces": [
                    "application/json"
                ],
                "tags": [
                    "Prices"
                ],
                "summary": "Update a price",
                "parameters": [
                    {
                        "type": "string",
                        "description": "Price ID",
                        "name": "id",
                        "in": "path",
                        "required": true
                    },
                    {
                        "description": "Price configuration",
                        "name": "price",
                        "in": "body",
                        "required": true,
                        "schema": {
                            "$ref": "#/definitions/dto.UpdatePriceRequest"
                        }
                    }
                ],
                "responses": {
                    "200": {
                        "description": "OK",
                        "schema": {
                            "$ref": "#/definitions/dto.PriceResponse"
                        }
                    },
                    "400": {
                        "description": "Bad Request",
                        "schema": {
                            "$ref": "#/definitions/errors.ErrorResponse"
                        }
                    },
                    "500": {
                        "description": "Internal Server Error",
                        "schema": {
                            "$ref": "#/definitions/errors.ErrorResponse"
                        }
                    }
                }
            },
            "delete": {
                "security": [
                    {
                        "ApiKeyAuth": []
                    }
                ],
                "description": "Delete a price",
                "consumes": [
                    "application/json"
                ],
                "produces": [
                    "application/json"
                ],
                "tags": [
                    "Prices"
                ],
                "summary": "Delete a price",
                "parameters": [
                    {
                        "type": "string",
                        "description": "Price ID",
                        "name": "id",
                        "in": "path",
                        "required": true
                    }
                ],
                "responses": {
                    "200": {
                        "description": "OK",
                        "schema": {
                            "$ref": "#/definitions/gin.H"
                        }
                    },
                    "400": {
                        "description": "Bad Request",
                        "schema": {
                            "$ref": "#/definitions/errors.ErrorResponse"
                        }
                    },
                    "500": {
                        "description": "Internal Server Error",
                        "schema": {
                            "$ref": "#/definitions/errors.ErrorResponse"
                        }
                    }
                }
            }
        },
        "/secrets/api/keys": {
            "get": {
                "description": "Get a paginated list of API keys",
                "consumes": [
                    "application/json"
                ],
                "produces": [
                    "application/json"
                ],
                "tags": [
                    "secrets"
                ],
                "summary": "List API keys",
                "parameters": [
                    {
                        "type": "integer",
                        "description": "Limit",
                        "name": "limit",
                        "in": "query"
                    },
                    {
                        "type": "integer",
                        "description": "Offset",
                        "name": "offset",
                        "in": "query"
                    },
                    {
                        "type": "string",
                        "description": "Status (published/archived)",
                        "name": "status",
                        "in": "query"
                    }
                ],
                "responses": {
                    "200": {
                        "description": "OK",
                        "schema": {
                            "$ref": "#/definitions/dto.ListSecretsResponse"
                        }
                    },
                    "400": {
                        "description": "Bad Request",
                        "schema": {
                            "$ref": "#/definitions/errors.ErrorResponse"
                        }
                    },
                    "500": {
                        "description": "Internal Server Error",
                        "schema": {
                            "$ref": "#/definitions/errors.ErrorResponse"
                        }
                    }
                }
            },
            "post": {
                "description": "Create a new API key with the specified type and permissions",
                "consumes": [
                    "application/json"
                ],
                "produces": [
                    "application/json"
                ],
                "tags": [
                    "secrets"
                ],
                "summary": "Create a new API key",
                "parameters": [
                    {
                        "description": "API key creation request",
                        "name": "request",
                        "in": "body",
                        "required": true,
                        "schema": {
                            "$ref": "#/definitions/dto.CreateAPIKeyRequest"
                        }
                    }
                ],
                "responses": {
                    "201": {
                        "description": "Created",
                        "schema": {
                            "$ref": "#/definitions/dto.CreateAPIKeyResponse"
                        }
                    },
                    "400": {
                        "description": "Bad Request",
                        "schema": {
                            "$ref": "#/definitions/errors.ErrorResponse"
                        }
                    },
                    "500": {
                        "description": "Internal Server Error",
                        "schema": {
                            "$ref": "#/definitions/errors.ErrorResponse"
                        }
                    }
                }
            }
        },
        "/secrets/api/keys/{id}": {
            "delete": {
                "description": "Delete an API key by ID",
                "consumes": [
                    "application/json"
                ],
                "produces": [
                    "application/json"
                ],
                "tags": [
                    "secrets"
                ],
                "summary": "Delete an API key",
                "parameters": [
                    {
                        "type": "string",
                        "description": "API key ID",
                        "name": "id",
                        "in": "path",
                        "required": true
                    }
                ],
                "responses": {
                    "204": {
                        "description": "No Content"
                    },
                    "404": {
                        "description": "Not Found",
                        "schema": {
                            "$ref": "#/definitions/errors.ErrorResponse"
                        }
                    },
                    "500": {
                        "description": "Internal Server Error",
                        "schema": {
                            "$ref": "#/definitions/errors.ErrorResponse"
                        }
                    }
                }
            }
        },
        "/secrets/integrations/linked": {
            "get": {
                "description": "Get a list of unique providers which have a valid linked integration secret",
                "consumes": [
                    "application/json"
                ],
                "produces": [
                    "application/json"
                ],
                "tags": [
                    "Integrations"
                ],
                "summary": "List linked integrations",
                "responses": {
                    "200": {
                        "description": "OK",
                        "schema": {
                            "$ref": "#/definitions/dto.LinkedIntegrationsResponse"
                        }
                    },
                    "500": {
                        "description": "Internal Server Error",
                        "schema": {
                            "$ref": "#/definitions/errors.ErrorResponse"
                        }
                    }
                }
            }
        },
        "/secrets/integrations/{id}": {
            "delete": {
                "description": "Delete integration credentials",
                "consumes": [
                    "application/json"
                ],
                "produces": [
                    "application/json"
                ],
                "tags": [
                    "Integrations"
                ],
                "summary": "Delete an integration",
                "parameters": [
                    {
                        "type": "string",
                        "description": "Integration ID",
                        "name": "id",
                        "in": "path",
                        "required": true
                    }
                ],
                "responses": {
                    "204": {
                        "description": "No Content"
                    },
                    "404": {
                        "description": "Not Found",
                        "schema": {
                            "$ref": "#/definitions/errors.ErrorResponse"
                        }
                    },
                    "500": {
                        "description": "Internal Server Error",
                        "schema": {
                            "$ref": "#/definitions/errors.ErrorResponse"
                        }
                    }
                }
            }
        },
        "/secrets/integrations/{provider}": {
            "get": {
                "description": "Get details of a specific integration",
                "consumes": [
                    "application/json"
                ],
                "produces": [
                    "application/json"
                ],
                "tags": [
                    "Integrations"
                ],
                "summary": "Get integration details",
                "parameters": [
                    {
                        "type": "string",
                        "description": "Integration provider",
                        "name": "provider",
                        "in": "path",
                        "required": true
                    }
                ],
                "responses": {
                    "200": {
                        "description": "OK",
                        "schema": {
                            "$ref": "#/definitions/dto.SecretResponse"
                        }
                    },
                    "404": {
                        "description": "Not Found",
                        "schema": {
                            "$ref": "#/definitions/errors.ErrorResponse"
                        }
                    },
                    "500": {
                        "description": "Internal Server Error",
                        "schema": {
                            "$ref": "#/definitions/errors.ErrorResponse"
                        }
                    }
                }
            },
            "post": {
                "description": "Create or update integration credentials",
                "consumes": [
                    "application/json"
                ],
                "produces": [
                    "application/json"
                ],
                "tags": [
                    "Integrations"
                ],
                "summary": "Create or update an integration",
                "parameters": [
                    {
                        "type": "string",
                        "description": "Integration provider",
                        "name": "provider",
                        "in": "path",
                        "required": true
                    },
                    {
                        "description": "Integration creation request",
                        "name": "request",
                        "in": "body",
                        "required": true,
                        "schema": {
                            "$ref": "#/definitions/dto.CreateIntegrationRequest"
                        }
                    }
                ],
                "responses": {
                    "201": {
                        "description": "Created",
                        "schema": {
                            "$ref": "#/definitions/dto.SecretResponse"
                        }
                    },
                    "400": {
                        "description": "Bad Request",
                        "schema": {
                            "$ref": "#/definitions/errors.ErrorResponse"
                        }
                    },
                    "500": {
                        "description": "Internal Server Error",
                        "schema": {
                            "$ref": "#/definitions/errors.ErrorResponse"
                        }
                    }
                }
            }
        },
        "/subscriptions": {
            "get": {
                "security": [
                    {
                        "ApiKeyAuth": []
                    }
                ],
                "description": "Get subscriptions with optional filtering",
                "produces": [
                    "application/json"
                ],
                "tags": [
                    "Subscriptions"
                ],
                "summary": "List subscriptions",
                "parameters": [
                    {
                        "type": "string",
                        "description": "ActiveAt filters subscriptions that are active at the given time",
                        "name": "active_at",
                        "in": "query"
                    },
                    {
                        "type": "array",
                        "items": {
                            "enum": [
                                "RECURRING",
                                "ONETIME"
                            ],
                            "type": "string"
                        },
                        "collectionFormat": "csv",
                        "description": "BillingCadence filters by billing cadence",
                        "name": "billing_cadence",
                        "in": "query"
                    },
                    {
                        "type": "array",
                        "items": {
                            "enum": [
                                "MONTHLY",
                                "ANNUAL",
                                "WEEKLY",
                                "DAILY",
                                "QUARTERLY",
                                "HALF_YEARLY"
                            ],
                            "type": "string"
                        },
                        "collectionFormat": "csv",
                        "description": "BillingPeriod filters by billing period",
                        "name": "billing_period",
                        "in": "query"
                    },
                    {
                        "type": "string",
                        "description": "CustomerID filters by customer ID",
                        "name": "customer_id",
                        "in": "query"
                    },
                    {
                        "type": "string",
                        "name": "end_time",
                        "in": "query"
                    },
                    {
                        "type": "string",
                        "name": "expand",
                        "in": "query"
                    },
                    {
                        "maximum": 1000,
                        "minimum": 1,
                        "type": "integer",
                        "name": "limit",
                        "in": "query"
                    },
                    {
                        "minimum": 0,
                        "type": "integer",
                        "name": "offset",
                        "in": "query"
                    },
                    {
                        "enum": [
                            "asc",
                            "desc"
                        ],
                        "type": "string",
                        "name": "order",
                        "in": "query"
                    },
                    {
                        "type": "string",
                        "description": "PlanID filters by plan ID",
                        "name": "plan_id",
                        "in": "query"
                    },
                    {
                        "type": "string",
                        "name": "sort",
                        "in": "query"
                    },
                    {
                        "type": "string",
                        "name": "start_time",
                        "in": "query"
                    },
                    {
                        "enum": [
                            "published",
                            "deleted",
                            "archived"
                        ],
                        "type": "string",
                        "x-enum-varnames": [
                            "StatusPublished",
                            "StatusDeleted",
                            "StatusArchived"
                        ],
                        "name": "status",
                        "in": "query"
                    },
                    {
                        "type": "array",
                        "items": {
                            "enum": [
                                "active",
                                "paused",
                                "cancelled",
                                "incomplete",
                                "incomplete_expired",
                                "past_due",
                                "trialing",
                                "unpaid"
                            ],
                            "type": "string"
                        },
                        "collectionFormat": "csv",
                        "description": "SubscriptionStatus filters by subscription status",
                        "name": "subscription_status",
                        "in": "query"
                    },
                    {
                        "type": "boolean",
                        "description": "WithLineItems includes line items in the response",
                        "name": "with_line_items",
                        "in": "query"
                    }
                ],
                "responses": {
                    "200": {
                        "description": "OK",
                        "schema": {
                            "$ref": "#/definitions/dto.ListSubscriptionsResponse"
                        }
                    },
                    "400": {
                        "description": "Bad Request",
                        "schema": {
                            "$ref": "#/definitions/errors.ErrorResponse"
                        }
                    },
                    "500": {
                        "description": "Internal Server Error",
                        "schema": {
                            "$ref": "#/definitions/errors.ErrorResponse"
                        }
                    }
                }
            },
            "post": {
                "security": [
                    {
                        "ApiKeyAuth": []
                    }
                ],
                "description": "Create a new subscription",
                "consumes": [
                    "application/json"
                ],
                "produces": [
                    "application/json"
                ],
                "tags": [
                    "Subscriptions"
                ],
                "summary": "Create subscription",
                "parameters": [
                    {
                        "description": "Subscription Request",
                        "name": "subscription",
                        "in": "body",
                        "required": true,
                        "schema": {
                            "$ref": "#/definitions/dto.CreateSubscriptionRequest"
                        }
                    }
                ],
                "responses": {
                    "201": {
                        "description": "Created",
                        "schema": {
                            "$ref": "#/definitions/dto.SubscriptionResponse"
                        }
                    },
                    "400": {
                        "description": "Bad Request",
                        "schema": {
                            "$ref": "#/definitions/errors.ErrorResponse"
                        }
                    },
                    "500": {
                        "description": "Internal Server Error",
                        "schema": {
                            "$ref": "#/definitions/errors.ErrorResponse"
                        }
                    }
                }
            }
        },
        "/subscriptions/usage": {
            "post": {
                "security": [
                    {
                        "ApiKeyAuth": []
                    }
                ],
                "description": "Get usage for a subscription",
                "consumes": [
                    "application/json"
                ],
                "produces": [
                    "application/json"
                ],
                "tags": [
                    "Subscriptions"
                ],
                "summary": "Get usage by subscription",
                "parameters": [
                    {
                        "description": "Usage request",
                        "name": "request",
                        "in": "body",
                        "required": true,
                        "schema": {
                            "$ref": "#/definitions/dto.GetUsageBySubscriptionRequest"
                        }
                    }
                ],
                "responses": {
                    "200": {
                        "description": "OK",
                        "schema": {
                            "$ref": "#/definitions/dto.GetUsageBySubscriptionResponse"
                        }
                    },
                    "400": {
                        "description": "Bad Request",
                        "schema": {
                            "$ref": "#/definitions/errors.ErrorResponse"
                        }
                    },
                    "500": {
                        "description": "Internal Server Error",
                        "schema": {
                            "$ref": "#/definitions/errors.ErrorResponse"
                        }
                    }
                }
            }
        },
        "/subscriptions/{id}": {
            "get": {
                "security": [
                    {
                        "ApiKeyAuth": []
                    }
                ],
                "description": "Get a subscription by ID",
                "produces": [
                    "application/json"
                ],
                "tags": [
                    "Subscriptions"
                ],
                "summary": "Get subscription",
                "parameters": [
                    {
                        "type": "string",
                        "description": "Subscription ID",
                        "name": "id",
                        "in": "path",
                        "required": true
                    }
                ],
                "responses": {
                    "200": {
                        "description": "OK",
                        "schema": {
                            "$ref": "#/definitions/dto.SubscriptionResponse"
                        }
                    },
                    "400": {
                        "description": "Bad Request",
                        "schema": {
                            "$ref": "#/definitions/errors.ErrorResponse"
                        }
                    },
                    "500": {
                        "description": "Internal Server Error",
                        "schema": {
                            "$ref": "#/definitions/errors.ErrorResponse"
                        }
                    }
                }
            }
        },
        "/subscriptions/{id}/cancel": {
            "post": {
                "security": [
                    {
                        "ApiKeyAuth": []
                    }
                ],
                "description": "Cancel a subscription",
                "consumes": [
                    "application/json"
                ],
                "produces": [
                    "application/json"
                ],
                "tags": [
                    "Subscriptions"
                ],
                "summary": "Cancel subscription",
                "parameters": [
                    {
                        "type": "string",
                        "description": "Subscription ID",
                        "name": "id",
                        "in": "path",
                        "required": true
                    },
                    {
                        "type": "boolean",
                        "description": "Cancel at period end",
                        "name": "cancel_at_period_end",
                        "in": "query"
                    }
                ],
                "responses": {
                    "200": {
                        "description": "OK",
                        "schema": {
                            "$ref": "#/definitions/gin.H"
                        }
                    },
                    "400": {
                        "description": "Bad Request",
                        "schema": {
                            "$ref": "#/definitions/errors.ErrorResponse"
                        }
                    },
                    "500": {
                        "description": "Internal Server Error",
                        "schema": {
                            "$ref": "#/definitions/errors.ErrorResponse"
                        }
                    }
                }
            }
        },
        "/subscriptions/{id}/pause": {
            "post": {
                "description": "Pause a subscription with the specified parameters",
                "consumes": [
                    "application/json"
                ],
                "produces": [
                    "application/json"
                ],
                "tags": [
                    "Subscriptions"
                ],
                "summary": "Pause a subscription",
                "parameters": [
                    {
                        "type": "string",
                        "description": "Subscription ID",
                        "name": "id",
                        "in": "path",
                        "required": true
                    },
                    {
                        "description": "Pause subscription request",
                        "name": "request",
                        "in": "body",
                        "required": true,
                        "schema": {
                            "$ref": "#/definitions/dto.PauseSubscriptionRequest"
                        }
                    }
                ],
                "responses": {
                    "200": {
                        "description": "OK",
                        "schema": {
                            "$ref": "#/definitions/dto.SubscriptionPauseResponse"
                        }
                    },
                    "400": {
                        "description": "Bad Request",
                        "schema": {
                            "$ref": "#/definitions/errors.ErrorResponse"
                        }
                    },
                    "404": {
                        "description": "Not Found",
                        "schema": {
                            "$ref": "#/definitions/errors.ErrorResponse"
                        }
                    },
                    "500": {
                        "description": "Internal Server Error",
                        "schema": {
                            "$ref": "#/definitions/errors.ErrorResponse"
                        }
                    }
                }
            }
        },
        "/subscriptions/{id}/pauses": {
            "get": {
                "description": "List all pauses for a subscription",
                "produces": [
                    "application/json"
                ],
                "tags": [
                    "Subscriptions"
                ],
                "summary": "List all pauses for a subscription",
                "parameters": [
                    {
                        "type": "string",
                        "description": "Subscription ID",
                        "name": "id",
                        "in": "path",
                        "required": true
                    }
                ],
                "responses": {
                    "200": {
                        "description": "OK",
                        "schema": {
                            "type": "array",
                            "items": {
                                "$ref": "#/definitions/dto.ListSubscriptionPausesResponse"
                            }
                        }
                    },
                    "400": {
                        "description": "Bad Request",
                        "schema": {
                            "$ref": "#/definitions/errors.ErrorResponse"
                        }
                    },
                    "404": {
                        "description": "Not Found",
                        "schema": {
                            "$ref": "#/definitions/errors.ErrorResponse"
                        }
                    },
                    "500": {
                        "description": "Internal Server Error",
                        "schema": {
                            "$ref": "#/definitions/errors.ErrorResponse"
                        }
                    }
                }
            }
        },
        "/subscriptions/{id}/resume": {
            "post": {
                "description": "Resume a paused subscription with the specified parameters",
                "consumes": [
                    "application/json"
                ],
                "produces": [
                    "application/json"
                ],
                "tags": [
                    "Subscriptions"
                ],
                "summary": "Resume a paused subscription",
                "parameters": [
                    {
                        "type": "string",
                        "description": "Subscription ID",
                        "name": "id",
                        "in": "path",
                        "required": true
                    },
                    {
                        "description": "Resume subscription request",
                        "name": "request",
                        "in": "body",
                        "required": true,
                        "schema": {
                            "$ref": "#/definitions/dto.ResumeSubscriptionRequest"
                        }
                    }
                ],
                "responses": {
                    "200": {
                        "description": "OK",
                        "schema": {
                            "$ref": "#/definitions/dto.SubscriptionPauseResponse"
                        }
                    },
                    "400": {
                        "description": "Bad Request",
                        "schema": {
                            "$ref": "#/definitions/errors.ErrorResponse"
                        }
                    },
                    "404": {
                        "description": "Not Found",
                        "schema": {
                            "$ref": "#/definitions/errors.ErrorResponse"
                        }
                    },
                    "500": {
                        "description": "Internal Server Error",
                        "schema": {
                            "$ref": "#/definitions/errors.ErrorResponse"
                        }
                    }
                }
            }
        },
        "/tasks": {
            "get": {
                "description": "List tasks with optional filtering",
                "consumes": [
                    "application/json"
                ],
                "produces": [
                    "application/json"
                ],
                "tags": [
                    "Tasks"
                ],
                "summary": "List tasks",
                "parameters": [
                    {
                        "type": "string",
                        "name": "created_by",
                        "in": "query"
                    },
                    {
                        "type": "string",
                        "name": "end_time",
                        "in": "query"
                    },
                    {
                        "enum": [
                            "EVENTS",
                            "PRICES",
                            "CUSTOMERS"
                        ],
                        "type": "string",
                        "x-enum-varnames": [
                            "EntityTypeEvents",
                            "EntityTypePrices",
                            "EntityTypeCustomers"
                        ],
                        "name": "entity_type",
                        "in": "query"
                    },
                    {
                        "type": "string",
                        "name": "expand",
                        "in": "query"
                    },
                    {
                        "maximum": 1000,
                        "minimum": 1,
                        "type": "integer",
                        "name": "limit",
                        "in": "query"
                    },
                    {
                        "minimum": 0,
                        "type": "integer",
                        "name": "offset",
                        "in": "query"
                    },
                    {
                        "enum": [
                            "asc",
                            "desc"
                        ],
                        "type": "string",
                        "name": "order",
                        "in": "query"
                    },
                    {
                        "type": "string",
                        "name": "sort",
                        "in": "query"
                    },
                    {
                        "type": "string",
                        "name": "start_time",
                        "in": "query"
                    },
                    {
                        "enum": [
                            "published",
                            "deleted",
                            "archived"
                        ],
                        "type": "string",
                        "x-enum-varnames": [
                            "StatusPublished",
                            "StatusDeleted",
                            "StatusArchived"
                        ],
                        "name": "status",
                        "in": "query"
                    },
                    {
                        "enum": [
                            "PENDING",
                            "PROCESSING",
                            "COMPLETED",
                            "FAILED"
                        ],
                        "type": "string",
                        "x-enum-varnames": [
                            "TaskStatusPending",
                            "TaskStatusProcessing",
                            "TaskStatusCompleted",
                            "TaskStatusFailed"
                        ],
                        "name": "task_status",
                        "in": "query"
                    },
                    {
                        "enum": [
                            "IMPORT",
                            "EXPORT"
                        ],
                        "type": "string",
                        "x-enum-varnames": [
                            "TaskTypeImport",
                            "TaskTypeExport"
                        ],
                        "name": "task_type",
                        "in": "query"
                    }
                ],
                "responses": {
                    "200": {
                        "description": "OK",
                        "schema": {
                            "$ref": "#/definitions/dto.ListTasksResponse"
                        }
                    },
                    "400": {
                        "description": "Bad Request",
                        "schema": {
                            "$ref": "#/definitions/errors.ErrorResponse"
                        }
                    },
                    "500": {
                        "description": "Internal Server Error",
                        "schema": {
                            "$ref": "#/definitions/errors.ErrorResponse"
                        }
                    }
                }
            },
            "post": {
                "description": "Create a new import/export task",
                "consumes": [
                    "application/json"
                ],
                "produces": [
                    "application/json"
                ],
                "tags": [
                    "Tasks"
                ],
                "summary": "Create a new task",
                "parameters": [
                    {
                        "description": "Task details",
                        "name": "task",
                        "in": "body",
                        "required": true,
                        "schema": {
                            "$ref": "#/definitions/dto.CreateTaskRequest"
                        }
                    }
                ],
                "responses": {
                    "201": {
                        "description": "Created",
                        "schema": {
                            "$ref": "#/definitions/dto.TaskResponse"
                        }
                    },
                    "400": {
                        "description": "Bad Request",
                        "schema": {
                            "$ref": "#/definitions/errors.ErrorResponse"
                        }
                    },
                    "500": {
                        "description": "Internal Server Error",
                        "schema": {
                            "$ref": "#/definitions/errors.ErrorResponse"
                        }
                    }
                }
            }
        },
        "/tasks/{id}": {
            "get": {
                "description": "Get detailed information about a task",
                "consumes": [
                    "application/json"
                ],
                "produces": [
                    "application/json"
                ],
                "tags": [
                    "Tasks"
                ],
                "summary": "Get a task by ID",
                "parameters": [
                    {
                        "type": "string",
                        "description": "Task ID",
                        "name": "id",
                        "in": "path",
                        "required": true
                    }
                ],
                "responses": {
                    "200": {
                        "description": "OK",
                        "schema": {
                            "$ref": "#/definitions/dto.TaskResponse"
                        }
                    },
                    "404": {
                        "description": "Not Found",
                        "schema": {
                            "$ref": "#/definitions/errors.ErrorResponse"
                        }
                    },
                    "500": {
                        "description": "Internal Server Error",
                        "schema": {
                            "$ref": "#/definitions/errors.ErrorResponse"
                        }
                    }
                }
            }
        },
        "/tasks/{id}/process": {
            "post": {
                "description": "Start processing a task",
                "consumes": [
                    "application/json"
                ],
                "produces": [
                    "application/json"
                ],
                "tags": [
                    "Tasks"
                ],
                "summary": "Process a task",
                "parameters": [
                    {
                        "type": "string",
                        "description": "Task ID",
                        "name": "id",
                        "in": "path",
                        "required": true
                    }
                ],
                "responses": {
                    "202": {
                        "description": "Accepted",
                        "schema": {
                            "$ref": "#/definitions/gin.H"
                        }
                    },
                    "400": {
                        "description": "Bad Request",
                        "schema": {
                            "$ref": "#/definitions/errors.ErrorResponse"
                        }
                    },
                    "404": {
                        "description": "Not Found",
                        "schema": {
                            "$ref": "#/definitions/errors.ErrorResponse"
                        }
                    },
                    "500": {
                        "description": "Internal Server Error",
                        "schema": {
                            "$ref": "#/definitions/errors.ErrorResponse"
                        }
                    }
                }
            }
        },
        "/tasks/{id}/status": {
            "put": {
                "description": "Update the status of a task",
                "consumes": [
                    "application/json"
                ],
                "produces": [
                    "application/json"
                ],
                "tags": [
                    "Tasks"
                ],
                "summary": "Update task status",
                "parameters": [
                    {
                        "type": "string",
                        "description": "Task ID",
                        "name": "id",
                        "in": "path",
                        "required": true
                    },
                    {
                        "description": "New status",
                        "name": "status",
                        "in": "body",
                        "required": true,
                        "schema": {
                            "$ref": "#/definitions/dto.UpdateTaskStatusRequest"
                        }
                    }
                ],
                "responses": {
                    "200": {
                        "description": "OK",
                        "schema": {
                            "$ref": "#/definitions/dto.TaskResponse"
                        }
                    },
                    "400": {
                        "description": "Bad Request",
                        "schema": {
                            "$ref": "#/definitions/errors.ErrorResponse"
                        }
                    },
                    "404": {
                        "description": "Not Found",
                        "schema": {
                            "$ref": "#/definitions/errors.ErrorResponse"
                        }
                    },
                    "500": {
                        "description": "Internal Server Error",
                        "schema": {
                            "$ref": "#/definitions/errors.ErrorResponse"
                        }
                    }
                }
            }
        },
        "/tenant/billing": {
            "get": {
                "security": [
                    {
                        "ApiKeyAuth": []
                    }
                ],
                "description": "Get the subscription and usage details for the current tenant",
                "consumes": [
                    "application/json"
                ],
                "produces": [
                    "application/json"
                ],
                "tags": [
                    "Tenants"
                ],
                "summary": "Get billing usage for the current tenant",
                "responses": {
                    "200": {
                        "description": "OK",
                        "schema": {
                            "$ref": "#/definitions/dto.TenantBillingUsage"
                        }
                    },
                    "400": {
                        "description": "Bad Request",
                        "schema": {
                            "$ref": "#/definitions/errors.ErrorResponse"
                        }
                    },
                    "404": {
                        "description": "Not Found",
                        "schema": {
                            "$ref": "#/definitions/errors.ErrorResponse"
                        }
                    },
                    "500": {
                        "description": "Internal Server Error",
                        "schema": {
                            "$ref": "#/definitions/errors.ErrorResponse"
                        }
                    }
                }
            }
        },
        "/tenants": {
            "post": {
                "security": [
                    {
                        "ApiKeyAuth": []
                    }
                ],
                "description": "Create a new tenant",
                "consumes": [
                    "application/json"
                ],
                "produces": [
                    "application/json"
                ],
                "tags": [
                    "Tenants"
                ],
                "summary": "Create a new tenant",
                "parameters": [
                    {
                        "description": "Create tenant request",
                        "name": "request",
                        "in": "body",
                        "required": true,
                        "schema": {
                            "$ref": "#/definitions/dto.CreateTenantRequest"
                        }
                    }
                ],
                "responses": {
                    "201": {
                        "description": "Created",
                        "schema": {
                            "$ref": "#/definitions/dto.TenantResponse"
                        }
                    },
                    "400": {
                        "description": "Bad Request",
                        "schema": {
                            "$ref": "#/definitions/errors.ErrorResponse"
                        }
                    },
                    "500": {
                        "description": "Internal Server Error",
                        "schema": {
                            "$ref": "#/definitions/errors.ErrorResponse"
                        }
                    }
                }
            }
        },
        "/tenants/update": {
            "put": {
                "security": [
                    {
                        "ApiKeyAuth": []
                    }
                ],
                "description": "Update a tenant's details including name and billing information",
                "consumes": [
                    "application/json"
                ],
                "produces": [
                    "application/json"
                ],
                "tags": [
                    "Tenants"
                ],
                "summary": "Update a tenant",
                "parameters": [
                    {
                        "description": "Update tenant request",
                        "name": "request",
                        "in": "body",
                        "required": true,
                        "schema": {
                            "$ref": "#/definitions/dto.UpdateTenantRequest"
                        }
                    }
                ],
                "responses": {
                    "200": {
                        "description": "OK",
                        "schema": {
                            "$ref": "#/definitions/dto.TenantResponse"
                        }
                    },
                    "400": {
                        "description": "Bad Request",
                        "schema": {
                            "$ref": "#/definitions/errors.ErrorResponse"
                        }
                    },
                    "404": {
                        "description": "Not Found",
                        "schema": {
                            "$ref": "#/definitions/errors.ErrorResponse"
                        }
                    },
                    "500": {
                        "description": "Internal Server Error",
                        "schema": {
                            "$ref": "#/definitions/errors.ErrorResponse"
                        }
                    }
                }
            }
        },
        "/tenants/{id}": {
            "get": {
                "security": [
                    {
                        "ApiKeyAuth": []
                    }
                ],
                "description": "Get tenant by ID",
                "consumes": [
                    "application/json"
                ],
                "produces": [
                    "application/json"
                ],
                "tags": [
                    "Tenants"
                ],
                "summary": "Get tenant by ID",
                "parameters": [
                    {
                        "type": "string",
                        "description": "Tenant ID",
                        "name": "id",
                        "in": "path",
                        "required": true
                    }
                ],
                "responses": {
                    "200": {
                        "description": "OK",
                        "schema": {
                            "$ref": "#/definitions/dto.TenantResponse"
                        }
                    },
                    "404": {
                        "description": "Not Found",
                        "schema": {
                            "$ref": "#/definitions/errors.ErrorResponse"
                        }
                    },
                    "500": {
                        "description": "Internal Server Error",
                        "schema": {
                            "$ref": "#/definitions/errors.ErrorResponse"
                        }
                    }
                }
            }
        },
        "/users/me": {
            "get": {
                "security": [
                    {
                        "ApiKeyAuth": []
                    }
                ],
                "description": "Get the current user's information",
                "consumes": [
                    "application/json"
                ],
                "produces": [
                    "application/json"
                ],
                "tags": [
                    "Users"
                ],
                "summary": "Get user info",
                "responses": {
                    "200": {
                        "description": "OK",
                        "schema": {
                            "$ref": "#/definitions/dto.UserResponse"
                        }
                    },
                    "401": {
                        "description": "Unauthorized",
                        "schema": {
                            "$ref": "#/definitions/errors.ErrorResponse"
                        }
                    },
                    "500": {
                        "description": "Internal Server Error",
                        "schema": {
                            "$ref": "#/definitions/errors.ErrorResponse"
                        }
                    }
                }
            }
        },
        "/wallets": {
            "post": {
                "security": [
                    {
                        "ApiKeyAuth": []
                    }
                ],
                "description": "Create a new wallet for a customer",
                "consumes": [
                    "application/json"
                ],
                "produces": [
                    "application/json"
                ],
                "tags": [
                    "Wallets"
                ],
                "summary": "Create a new wallet",
                "parameters": [
                    {
                        "description": "Create wallet request",
                        "name": "request",
                        "in": "body",
                        "required": true,
                        "schema": {
                            "$ref": "#/definitions/dto.CreateWalletRequest"
                        }
                    }
                ],
                "responses": {
                    "200": {
                        "description": "OK",
                        "schema": {
                            "$ref": "#/definitions/dto.WalletResponse"
                        }
                    },
                    "400": {
                        "description": "Bad Request",
                        "schema": {
                            "$ref": "#/definitions/errors.ErrorResponse"
                        }
                    },
                    "500": {
                        "description": "Internal Server Error",
                        "schema": {
                            "$ref": "#/definitions/errors.ErrorResponse"
                        }
                    }
                }
            }
        },
        "/wallets/{id}": {
            "get": {
                "security": [
                    {
                        "ApiKeyAuth": []
                    }
                ],
                "description": "Get a wallet by its ID",
                "consumes": [
                    "application/json"
                ],
                "produces": [
                    "application/json"
                ],
                "tags": [
                    "Wallets"
                ],
                "summary": "Get wallet by ID",
                "parameters": [
                    {
                        "type": "string",
                        "description": "Wallet ID",
                        "name": "id",
                        "in": "path",
                        "required": true
                    }
                ],
                "responses": {
                    "200": {
                        "description": "OK",
                        "schema": {
                            "$ref": "#/definitions/dto.WalletResponse"
                        }
                    },
                    "400": {
                        "description": "Bad Request",
                        "schema": {
                            "$ref": "#/definitions/errors.ErrorResponse"
                        }
                    },
                    "404": {
                        "description": "Not Found",
                        "schema": {
                            "$ref": "#/definitions/errors.ErrorResponse"
                        }
                    },
                    "500": {
                        "description": "Internal Server Error",
                        "schema": {
                            "$ref": "#/definitions/errors.ErrorResponse"
                        }
                    }
                }
            },
            "put": {
                "description": "Update a wallet's details including auto top-up configuration",
                "consumes": [
                    "application/json"
                ],
                "produces": [
                    "application/json"
                ],
                "tags": [
                    "Wallets"
                ],
                "summary": "Update a wallet",
                "parameters": [
                    {
                        "type": "string",
                        "description": "Wallet ID",
                        "name": "id",
                        "in": "path",
                        "required": true
                    },
                    {
                        "description": "Update wallet request",
                        "name": "request",
                        "in": "body",
                        "required": true,
                        "schema": {
                            "$ref": "#/definitions/dto.UpdateWalletRequest"
                        }
                    }
                ],
                "responses": {
                    "200": {
                        "description": "OK",
                        "schema": {
                            "$ref": "#/definitions/dto.WalletResponse"
                        }
                    },
                    "400": {
                        "description": "Bad Request",
                        "schema": {
                            "$ref": "#/definitions/errors.ErrorResponse"
                        }
                    },
                    "404": {
                        "description": "Not Found",
                        "schema": {
                            "$ref": "#/definitions/errors.ErrorResponse"
                        }
                    },
                    "500": {
                        "description": "Internal Server Error",
                        "schema": {
                            "$ref": "#/definitions/errors.ErrorResponse"
                        }
                    }
                }
            }
        },
        "/wallets/{id}/balance/real-time": {
            "get": {
                "security": [
                    {
                        "ApiKeyAuth": []
                    }
                ],
                "description": "Get real-time balance of a wallet",
                "consumes": [
                    "application/json"
                ],
                "produces": [
                    "application/json"
                ],
                "tags": [
                    "Wallets"
                ],
                "summary": "Get wallet balance",
                "parameters": [
                    {
                        "type": "string",
                        "description": "Wallet ID",
                        "name": "id",
                        "in": "path",
                        "required": true
                    }
                ],
                "responses": {
                    "200": {
                        "description": "OK",
                        "schema": {
                            "$ref": "#/definitions/dto.WalletBalanceResponse"
                        }
                    },
                    "400": {
                        "description": "Bad Request",
                        "schema": {
                            "$ref": "#/definitions/errors.ErrorResponse"
                        }
                    },
                    "404": {
                        "description": "Not Found",
                        "schema": {
                            "$ref": "#/definitions/errors.ErrorResponse"
                        }
                    },
                    "500": {
                        "description": "Internal Server Error",
                        "schema": {
                            "$ref": "#/definitions/errors.ErrorResponse"
                        }
                    }
                }
            }
        },
        "/wallets/{id}/terminate": {
            "post": {
                "description": "Terminates a wallet by closing it and debiting remaining balance",
                "consumes": [
                    "application/json"
                ],
                "produces": [
                    "application/json"
                ],
                "tags": [
                    "Wallets"
                ],
                "summary": "Terminate a wallet",
                "parameters": [
                    {
                        "type": "string",
                        "description": "Wallet ID",
                        "name": "id",
                        "in": "path",
                        "required": true
                    }
                ],
                "responses": {
                    "200": {
                        "description": "OK",
                        "schema": {
                            "$ref": "#/definitions/dto.WalletResponse"
                        }
                    },
                    "400": {
                        "description": "Bad Request",
                        "schema": {
                            "$ref": "#/definitions/errors.ErrorResponse"
                        }
                    },
                    "404": {
                        "description": "Not Found",
                        "schema": {
                            "$ref": "#/definitions/errors.ErrorResponse"
                        }
                    },
                    "500": {
                        "description": "Internal Server Error",
                        "schema": {
                            "$ref": "#/definitions/errors.ErrorResponse"
                        }
                    }
                }
            }
        },
        "/wallets/{id}/top-up": {
            "post": {
                "security": [
                    {
                        "ApiKeyAuth": []
                    }
                ],
                "description": "Add credits to a wallet",
                "consumes": [
                    "application/json"
                ],
                "produces": [
                    "application/json"
                ],
                "tags": [
                    "Wallets"
                ],
                "summary": "Top up wallet",
                "parameters": [
                    {
                        "type": "string",
                        "description": "Wallet ID",
                        "name": "id",
                        "in": "path",
                        "required": true
                    },
                    {
                        "description": "Top up request",
                        "name": "request",
                        "in": "body",
                        "required": true,
                        "schema": {
                            "$ref": "#/definitions/dto.TopUpWalletRequest"
                        }
                    }
                ],
                "responses": {
                    "200": {
                        "description": "OK",
                        "schema": {
                            "$ref": "#/definitions/dto.WalletResponse"
                        }
                    },
                    "400": {
                        "description": "Bad Request",
                        "schema": {
                            "$ref": "#/definitions/errors.ErrorResponse"
                        }
                    },
                    "404": {
                        "description": "Not Found",
                        "schema": {
                            "$ref": "#/definitions/errors.ErrorResponse"
                        }
                    },
                    "500": {
                        "description": "Internal Server Error",
                        "schema": {
                            "$ref": "#/definitions/errors.ErrorResponse"
                        }
                    }
                }
            }
        },
        "/wallets/{id}/transactions": {
            "get": {
                "security": [
                    {
                        "ApiKeyAuth": []
                    }
                ],
                "description": "Get transactions for a wallet with pagination",
                "consumes": [
                    "application/json"
                ],
                "produces": [
                    "application/json"
                ],
                "tags": [
                    "Wallets"
                ],
                "summary": "Get wallet transactions",
                "parameters": [
                    {
                        "type": "string",
                        "description": "Wallet ID",
                        "name": "id",
                        "in": "path",
                        "required": true
                    },
                    {
                        "type": "number",
                        "name": "credits_available_gt",
                        "in": "query"
                    },
                    {
                        "type": "string",
                        "name": "end_time",
                        "in": "query"
                    },
                    {
                        "type": "string",
                        "name": "expand",
                        "in": "query"
                    },
                    {
                        "type": "string",
                        "name": "expiry_date_after",
                        "in": "query"
                    },
                    {
                        "type": "string",
                        "name": "expiry_date_before",
                        "in": "query"
                    },
                    {
                        "type": "string",
                        "name": "id",
                        "in": "query"
                    },
                    {
                        "maximum": 1000,
                        "minimum": 1,
                        "type": "integer",
                        "name": "limit",
                        "in": "query"
                    },
                    {
                        "minimum": 0,
                        "type": "integer",
                        "name": "offset",
                        "in": "query"
                    },
                    {
                        "enum": [
                            "asc",
                            "desc"
                        ],
                        "type": "string",
                        "name": "order",
                        "in": "query"
                    },
                    {
                        "type": "string",
                        "name": "reference_id",
                        "in": "query"
                    },
                    {
                        "type": "string",
                        "name": "reference_type",
                        "in": "query"
                    },
                    {
                        "type": "string",
                        "name": "sort",
                        "in": "query"
                    },
                    {
                        "type": "string",
                        "name": "start_time",
                        "in": "query"
                    },
                    {
                        "enum": [
                            "published",
                            "deleted",
                            "archived"
                        ],
                        "type": "string",
                        "x-enum-varnames": [
                            "StatusPublished",
                            "StatusDeleted",
                            "StatusArchived"
                        ],
                        "name": "status",
                        "in": "query"
                    },
                    {
                        "enum": [
                            "INVOICE_PAYMENT",
                            "FREE_CREDIT_GRANT",
                            "SUBSCRIPTION_CREDIT_GRANT",
                            "PURCHASED_CREDIT_INVOICED",
                            "PURCHASED_CREDIT_DIRECT",
                            "INVOICE_REFUND",
                            "CREDIT_EXPIRED",
                            "WALLET_TERMINATION"
                        ],
                        "type": "string",
                        "x-enum-varnames": [
                            "TransactionReasonInvoicePayment",
                            "TransactionReasonFreeCredit",
                            "TransactionReasonSubscriptionCredit",
                            "TransactionReasonPurchasedCreditInvoiced",
                            "TransactionReasonPurchasedCreditDirect",
                            "TransactionReasonInvoiceRefund",
                            "TransactionReasonCreditExpired",
                            "TransactionReasonWalletTermination"
                        ],
                        "name": "transaction_reason",
                        "in": "query"
                    },
                    {
                        "enum": [
                            "pending",
                            "completed",
                            "failed"
                        ],
                        "type": "string",
                        "x-enum-varnames": [
                            "TransactionStatusPending",
                            "TransactionStatusCompleted",
                            "TransactionStatusFailed"
                        ],
                        "name": "transaction_status",
                        "in": "query"
                    },
                    {
                        "enum": [
                            "credit",
                            "debit"
                        ],
                        "type": "string",
                        "x-enum-varnames": [
                            "TransactionTypeCredit",
                            "TransactionTypeDebit"
                        ],
                        "name": "type",
                        "in": "query"
                    }
                ],
                "responses": {
                    "200": {
                        "description": "OK",
                        "schema": {
                            "$ref": "#/definitions/dto.ListWalletTransactionsResponse"
                        }
                    },
                    "400": {
                        "description": "Bad Request",
                        "schema": {
                            "$ref": "#/definitions/errors.ErrorResponse"
                        }
                    },
                    "404": {
                        "description": "Not Found",
                        "schema": {
                            "$ref": "#/definitions/errors.ErrorResponse"
                        }
                    },
                    "500": {
                        "description": "Internal Server Error",
                        "schema": {
                            "$ref": "#/definitions/errors.ErrorResponse"
                        }
                    }
                }
            }
        }
    },
    "definitions": {
        "dto.Address": {
            "type": "object",
            "properties": {
                "address_city": {
                    "type": "string",
                    "maxLength": 100
                },
                "address_country": {
                    "type": "string"
                },
                "address_line1": {
                    "type": "string",
                    "maxLength": 255
                },
                "address_line2": {
                    "type": "string",
                    "maxLength": 255
                },
                "address_postal_code": {
                    "type": "string",
                    "maxLength": 20
                },
                "address_state": {
                    "type": "string",
                    "maxLength": 100
                }
            }
        },
        "dto.AggregatedEntitlement": {
            "type": "object",
            "properties": {
                "is_enabled": {
                    "type": "boolean"
                },
                "is_soft_limit": {
                    "type": "boolean"
                },
                "static_values": {
                    "description": "For static/SLA features",
                    "type": "array",
                    "items": {
                        "type": "string"
                    }
                },
                "usage_limit": {
                    "type": "integer"
                },
                "usage_reset_period": {
                    "$ref": "#/definitions/types.BillingPeriod"
                }
            }
        },
        "dto.AggregatedFeature": {
            "type": "object",
            "properties": {
                "entitlement": {
                    "$ref": "#/definitions/dto.AggregatedEntitlement"
                },
                "feature": {
                    "$ref": "#/definitions/dto.FeatureResponse"
                },
                "sources": {
                    "type": "array",
                    "items": {
                        "$ref": "#/definitions/dto.EntitlementSource"
                    }
                }
            }
        },
        "dto.AuthResponse": {
            "type": "object",
            "properties": {
                "tenant_id": {
                    "type": "string"
                },
                "token": {
                    "type": "string"
                },
                "user_id": {
                    "type": "string"
                }
            }
        },
        "dto.BillingPeriodInfo": {
            "type": "object",
            "properties": {
                "end_time": {
                    "type": "string"
                },
                "period": {
                    "description": "e.g., \"monthly\", \"yearly\"",
                    "type": "string"
                },
                "start_time": {
                    "type": "string"
                }
            }
        },
        "dto.BulkIngestEventRequest": {
            "type": "object",
            "required": [
                "events"
            ],
            "properties": {
                "events": {
                    "type": "array",
                    "maxItems": 1000,
                    "minItems": 1,
                    "items": {
                        "$ref": "#/definitions/dto.IngestEventRequest"
                    }
                }
            }
        },
        "dto.CreateAPIKeyRequest": {
            "type": "object",
            "required": [
                "name",
                "type"
            ],
            "properties": {
                "expires_at": {
                    "type": "string"
                },
                "name": {
                    "type": "string"
                },
                "permissions": {
                    "type": "array",
                    "items": {
                        "type": "string"
                    }
                },
                "type": {
                    "$ref": "#/definitions/types.SecretType"
                }
            }
        },
        "dto.CreateAPIKeyResponse": {
            "type": "object",
            "properties": {
                "api_key": {
                    "type": "string"
                },
                "secret": {
                    "$ref": "#/definitions/dto.SecretResponse"
                }
            }
        },
        "dto.CreateCustomerRequest": {
            "type": "object",
            "required": [
                "external_id"
            ],
            "properties": {
                "address_city": {
                    "type": "string",
                    "maxLength": 100
                },
                "address_country": {
                    "type": "string"
                },
                "address_line1": {
                    "type": "string",
                    "maxLength": 255
                },
                "address_line2": {
                    "type": "string",
                    "maxLength": 255
                },
                "address_postal_code": {
                    "type": "string",
                    "maxLength": 20
                },
                "address_state": {
                    "type": "string",
                    "maxLength": 100
                },
                "email": {
                    "type": "string"
                },
                "external_id": {
                    "type": "string"
                },
                "metadata": {
                    "type": "object",
                    "additionalProperties": {
                        "type": "string"
                    }
                },
                "name": {
                    "type": "string"
                }
            }
        },
        "dto.CreateEntitlementRequest": {
            "type": "object",
            "required": [
                "feature_id",
                "feature_type"
            ],
            "properties": {
                "feature_id": {
                    "type": "string"
                },
                "feature_type": {
                    "$ref": "#/definitions/types.FeatureType"
                },
                "is_enabled": {
                    "type": "boolean"
                },
                "is_soft_limit": {
                    "type": "boolean"
                },
                "plan_id": {
                    "type": "string"
                },
                "static_value": {
                    "type": "string"
                },
                "usage_limit": {
                    "type": "integer"
                },
                "usage_reset_period": {
                    "$ref": "#/definitions/types.BillingPeriod"
                }
            }
        },
        "dto.CreateEnvironmentRequest": {
            "type": "object",
            "required": [
                "name",
                "type"
            ],
            "properties": {
                "name": {
                    "type": "string"
                },
                "type": {
                    "type": "string"
                }
            }
        },
        "dto.CreateFeatureRequest": {
            "type": "object",
            "required": [
                "name",
                "type"
            ],
            "properties": {
                "description": {
                    "type": "string"
                },
                "lookup_key": {
                    "type": "string"
                },
                "metadata": {
                    "$ref": "#/definitions/types.Metadata"
                },
                "meter": {
                    "$ref": "#/definitions/dto.CreateMeterRequest"
                },
                "meter_id": {
                    "type": "string"
                },
                "name": {
                    "type": "string"
                },
                "type": {
                    "$ref": "#/definitions/types.FeatureType"
                },
                "unit_plural": {
                    "type": "string"
                },
                "unit_singular": {
                    "type": "string"
                }
            }
        },
        "dto.CreateIntegrationRequest": {
            "type": "object",
            "required": [
                "credentials",
                "name",
                "provider"
            ],
            "properties": {
                "credentials": {
                    "type": "object",
                    "additionalProperties": {
                        "type": "string"
                    }
                },
                "name": {
                    "type": "string"
                },
                "provider": {
                    "$ref": "#/definitions/types.SecretProvider"
                }
            }
        },
        "dto.CreateInvoiceLineItemRequest": {
            "type": "object",
            "required": [
                "amount",
                "quantity"
            ],
            "properties": {
                "amount": {
                    "type": "number"
                },
                "display_name": {
                    "type": "string"
                },
                "metadata": {
                    "$ref": "#/definitions/types.Metadata"
                },
                "meter_display_name": {
                    "type": "string"
                },
                "meter_id": {
                    "type": "string"
                },
                "period_end": {
                    "type": "string"
                },
                "period_start": {
                    "type": "string"
                },
                "plan_display_name": {
                    "type": "string"
                },
                "plan_id": {
                    "type": "string"
                },
                "price_id": {
                    "type": "string"
                },
                "price_type": {
                    "type": "string"
                },
                "quantity": {
                    "type": "number"
                }
            }
        },
        "dto.CreateInvoiceRequest": {
            "type": "object",
            "required": [
                "amount_due",
                "currency",
                "customer_id"
            ],
            "properties": {
                "amount_due": {
                    "type": "number"
                },
                "amount_paid": {
                    "type": "number"
                },
                "billing_period": {
                    "type": "string"
                },
                "billing_reason": {
                    "$ref": "#/definitions/types.InvoiceBillingReason"
                },
                "currency": {
                    "type": "string"
                },
                "customer_id": {
                    "type": "string"
                },
                "description": {
                    "type": "string"
                },
                "due_date": {
                    "type": "string"
                },
                "environment_id": {
                    "type": "string"
                },
                "idempotency_key": {
                    "type": "string"
                },
                "invoice_status": {
                    "$ref": "#/definitions/types.InvoiceStatus"
                },
                "invoice_type": {
                    "$ref": "#/definitions/types.InvoiceType"
                },
                "line_items": {
                    "type": "array",
                    "items": {
                        "$ref": "#/definitions/dto.CreateInvoiceLineItemRequest"
                    }
                },
                "metadata": {
                    "$ref": "#/definitions/types.Metadata"
                },
                "payment_status": {
                    "$ref": "#/definitions/types.PaymentStatus"
                },
                "period_end": {
                    "type": "string"
                },
                "period_start": {
                    "type": "string"
                },
                "subscription_id": {
                    "type": "string"
                }
            }
        },
        "dto.CreateMeterRequest": {
            "type": "object",
            "required": [
                "aggregation",
                "event_name",
                "name",
                "reset_usage"
            ],
            "properties": {
                "aggregation": {
                    "$ref": "#/definitions/meter.Aggregation"
                },
                "event_name": {
                    "type": "string",
                    "example": "api_request"
                },
                "filters": {
                    "type": "array",
                    "items": {
                        "$ref": "#/definitions/meter.Filter"
                    }
                },
                "name": {
                    "type": "string",
                    "example": "API Usage Meter"
                },
                "reset_usage": {
                    "$ref": "#/definitions/types.ResetUsage"
                }
            }
        },
        "dto.CreatePaymentRequest": {
            "type": "object",
            "required": [
                "amount",
                "currency",
                "destination_id",
                "destination_type",
                "payment_method_type"
            ],
            "properties": {
                "amount": {
                    "type": "number"
                },
                "currency": {
                    "type": "string"
                },
                "destination_id": {
                    "type": "string"
                },
                "destination_type": {
                    "$ref": "#/definitions/types.PaymentDestinationType"
                },
                "idempotency_key": {
                    "type": "string"
                },
                "metadata": {
                    "$ref": "#/definitions/types.Metadata"
                },
                "payment_method_id": {
                    "type": "string"
                },
                "payment_method_type": {
                    "$ref": "#/definitions/types.PaymentMethodType"
                },
                "process_payment": {
                    "type": "boolean",
                    "default": true
                }
            }
        },
        "dto.CreatePlanEntitlementRequest": {
            "type": "object",
            "required": [
                "feature_id",
                "feature_type"
            ],
            "properties": {
                "feature_id": {
                    "type": "string"
                },
                "feature_type": {
                    "$ref": "#/definitions/types.FeatureType"
                },
                "is_enabled": {
                    "type": "boolean"
                },
                "is_soft_limit": {
                    "type": "boolean"
                },
                "plan_id": {
                    "type": "string"
                },
                "static_value": {
                    "type": "string"
                },
                "usage_limit": {
                    "type": "integer"
                },
                "usage_reset_period": {
                    "$ref": "#/definitions/types.BillingPeriod"
                }
            }
        },
        "dto.CreatePlanPriceRequest": {
            "type": "object",
            "required": [
                "billing_cadence",
                "billing_model",
                "billing_period",
                "billing_period_count",
                "currency",
                "invoice_cadence",
                "type"
            ],
            "properties": {
                "amount": {
                    "type": "string"
                },
                "billing_cadence": {
                    "$ref": "#/definitions/types.BillingCadence"
                },
                "billing_model": {
                    "$ref": "#/definitions/types.BillingModel"
                },
                "billing_period": {
                    "$ref": "#/definitions/types.BillingPeriod"
                },
                "billing_period_count": {
                    "type": "integer",
                    "minimum": 1
                },
                "currency": {
                    "type": "string"
                },
                "description": {
                    "type": "string"
                },
                "filter_values": {
                    "type": "object",
                    "additionalProperties": {
                        "type": "array",
                        "items": {
                            "type": "string"
                        }
                    }
                },
                "invoice_cadence": {
                    "$ref": "#/definitions/types.InvoiceCadence"
                },
                "lookup_key": {
                    "type": "string"
                },
                "metadata": {
                    "type": "object",
                    "additionalProperties": {
                        "type": "string"
                    }
                },
                "meter_id": {
                    "type": "string"
                },
                "plan_id": {
                    "type": "string"
                },
                "tier_mode": {
                    "$ref": "#/definitions/types.BillingTier"
                },
                "tiers": {
                    "type": "array",
                    "items": {
                        "$ref": "#/definitions/dto.CreatePriceTier"
                    }
                },
                "transform_quantity": {
                    "$ref": "#/definitions/price.TransformQuantity"
                },
                "trial_period": {
                    "type": "integer"
                },
                "type": {
                    "$ref": "#/definitions/types.PriceType"
                }
            }
        },
        "dto.CreatePlanRequest": {
            "type": "object",
            "required": [
                "name"
            ],
            "properties": {
                "description": {
                    "type": "string"
                },
                "entitlements": {
                    "type": "array",
                    "items": {
                        "$ref": "#/definitions/dto.CreatePlanEntitlementRequest"
                    }
                },
                "lookup_key": {
                    "type": "string"
                },
                "name": {
                    "type": "string"
                },
                "prices": {
                    "type": "array",
                    "items": {
                        "$ref": "#/definitions/dto.CreatePlanPriceRequest"
                    }
                }
            }
        },
        "dto.CreatePriceRequest": {
            "type": "object",
            "required": [
                "billing_cadence",
                "billing_model",
                "billing_period",
                "billing_period_count",
                "currency",
                "invoice_cadence",
                "type"
            ],
            "properties": {
                "amount": {
                    "type": "string"
                },
                "billing_cadence": {
                    "$ref": "#/definitions/types.BillingCadence"
                },
                "billing_model": {
                    "$ref": "#/definitions/types.BillingModel"
                },
                "billing_period": {
                    "$ref": "#/definitions/types.BillingPeriod"
                },
                "billing_period_count": {
                    "type": "integer",
                    "minimum": 1
                },
                "currency": {
                    "type": "string"
                },
                "description": {
                    "type": "string"
                },
                "filter_values": {
                    "type": "object",
                    "additionalProperties": {
                        "type": "array",
                        "items": {
                            "type": "string"
                        }
                    }
                },
                "invoice_cadence": {
                    "$ref": "#/definitions/types.InvoiceCadence"
                },
                "lookup_key": {
                    "type": "string"
                },
                "metadata": {
                    "type": "object",
                    "additionalProperties": {
                        "type": "string"
                    }
                },
                "meter_id": {
                    "type": "string"
                },
                "plan_id": {
                    "type": "string"
                },
                "tier_mode": {
                    "$ref": "#/definitions/types.BillingTier"
                },
                "tiers": {
                    "type": "array",
                    "items": {
                        "$ref": "#/definitions/dto.CreatePriceTier"
                    }
                },
                "transform_quantity": {
                    "$ref": "#/definitions/price.TransformQuantity"
                },
                "trial_period": {
                    "type": "integer"
                },
                "type": {
                    "$ref": "#/definitions/types.PriceType"
                }
            }
        },
        "dto.CreatePriceTier": {
            "type": "object",
            "required": [
                "unit_amount"
            ],
            "properties": {
                "flat_amount": {
                    "type": "string"
                },
                "unit_amount": {
                    "type": "string"
                },
                "up_to": {
                    "type": "integer"
                }
            }
        },
        "dto.CreateSubscriptionRequest": {
            "type": "object",
            "required": [
                "billing_cadence",
                "billing_period",
                "billing_period_count",
                "currency",
                "customer_id",
                "plan_id",
                "start_date"
            ],
            "properties": {
                "billing_cadence": {
                    "$ref": "#/definitions/types.BillingCadence"
                },
                "billing_period": {
                    "$ref": "#/definitions/types.BillingPeriod"
                },
                "billing_period_count": {
                    "type": "integer",
                    "minimum": 1
                },
                "currency": {
                    "type": "string"
                },
                "customer_id": {
                    "type": "string"
                },
                "end_date": {
                    "type": "string"
                },
                "lookup_key": {
                    "type": "string"
                },
                "metadata": {
                    "type": "object",
                    "additionalProperties": {
                        "type": "string"
                    }
                },
                "plan_id": {
                    "type": "string"
                },
                "start_date": {
                    "type": "string"
                },
                "trial_end": {
                    "type": "string"
                },
                "trial_start": {
                    "type": "string"
                }
            }
        },
        "dto.CreateTaskRequest": {
            "type": "object",
            "required": [
                "entity_type",
                "file_type",
                "file_url",
                "task_type"
            ],
            "properties": {
                "entity_type": {
                    "$ref": "#/definitions/types.EntityType"
                },
                "file_name": {
                    "type": "string"
                },
                "file_type": {
                    "$ref": "#/definitions/types.FileType"
                },
                "file_url": {
                    "type": "string"
                },
                "metadata": {
                    "type": "object",
                    "additionalProperties": true
                },
                "task_type": {
                    "$ref": "#/definitions/types.TaskType"
                }
            }
        },
        "dto.CreateTenantRequest": {
            "type": "object",
            "required": [
                "name"
            ],
            "properties": {
                "billing_details": {
                    "$ref": "#/definitions/dto.TenantBillingDetails"
                },
                "name": {
                    "type": "string"
                }
            }
        },
        "dto.CreateWalletRequest": {
            "type": "object",
            "required": [
                "currency",
                "customer_id"
            ],
            "properties": {
                "auto_topup_amount": {
                    "type": "number"
                },
                "auto_topup_min_balance": {
                    "type": "number"
                },
                "auto_topup_trigger": {
                    "$ref": "#/definitions/types.AutoTopupTrigger"
                },
                "config": {
                    "$ref": "#/definitions/types.WalletConfig"
                },
                "conversion_rate": {
                    "type": "number",
                    "default": 1
                },
                "currency": {
                    "type": "string"
                },
                "customer_id": {
                    "type": "string"
                },
                "description": {
                    "type": "string"
                },
                "metadata": {
                    "$ref": "#/definitions/types.Metadata"
                },
                "name": {
                    "type": "string"
                },
                "wallet_type": {
                    "$ref": "#/definitions/types.WalletType"
                }
            }
        },
        "dto.CustomerEntitlementsResponse": {
            "type": "object",
            "properties": {
                "customer_id": {
                    "type": "string"
                },
                "features": {
                    "type": "array",
                    "items": {
                        "$ref": "#/definitions/dto.AggregatedFeature"
                    }
                }
            }
        },
        "dto.CustomerInvoiceSummary": {
            "type": "object",
            "properties": {
                "currency": {
                    "type": "string"
                },
                "customer_id": {
                    "type": "string"
                },
                "overdue_invoice_count": {
                    "type": "integer"
                },
                "total_invoice_count": {
                    "type": "integer"
                },
                "total_overdue_amount": {
                    "type": "number"
                },
                "total_revenue_amount": {
                    "type": "number"
                },
                "total_unpaid_amount": {
                    "type": "number"
                },
                "unpaid_fixed_charges": {
                    "type": "number"
                },
                "unpaid_invoice_count": {
                    "type": "integer"
                },
                "unpaid_usage_charges": {
                    "type": "number"
                }
            }
        },
        "dto.CustomerMultiCurrencyInvoiceSummary": {
            "type": "object",
            "properties": {
                "customer_id": {
                    "type": "string"
                },
                "default_currency": {
                    "type": "string"
                },
                "summaries": {
                    "type": "array",
                    "items": {
                        "$ref": "#/definitions/dto.CustomerInvoiceSummary"
                    }
                }
            }
        },
        "dto.CustomerResponse": {
            "type": "object",
            "properties": {
                "address_city": {
                    "description": "AddressCity is the city of the customer's address",
                    "type": "string"
                },
                "address_country": {
                    "description": "AddressCountry is the country of the customer's address (ISO 3166-1 alpha-2)",
                    "type": "string"
                },
                "address_line1": {
                    "description": "AddressLine1 is the first line of the customer's address",
                    "type": "string"
                },
                "address_line2": {
                    "description": "AddressLine2 is the second line of the customer's address",
                    "type": "string"
                },
                "address_postal_code": {
                    "description": "AddressPostalCode is the postal code of the customer's address",
                    "type": "string"
                },
                "address_state": {
                    "description": "AddressState is the state of the customer's address",
                    "type": "string"
                },
                "created_at": {
                    "type": "string"
                },
                "created_by": {
                    "type": "string"
                },
                "email": {
                    "description": "Email is the email of the customer",
                    "type": "string"
                },
                "environment_id": {
                    "description": "EnvironmentID is the environment identifier for the customer",
                    "type": "string"
                },
                "external_id": {
                    "description": "ExternalID is the external identifier for the customer",
                    "type": "string"
                },
                "id": {
                    "description": "ID is the unique identifier for the customer",
                    "type": "string"
                },
                "metadata": {
                    "description": "Metadata",
                    "type": "object",
                    "additionalProperties": {
                        "type": "string"
                    }
                },
                "name": {
                    "description": "Name is the name of the customer",
                    "type": "string"
                },
                "status": {
                    "$ref": "#/definitions/types.Status"
                },
                "tenant_id": {
                    "type": "string"
                },
                "updated_at": {
                    "type": "string"
                },
                "updated_by": {
                    "type": "string"
                }
            }
        },
        "dto.CustomerUsageSummaryResponse": {
            "type": "object",
            "properties": {
                "customer_id": {
                    "type": "string"
                },
                "features": {
                    "type": "array",
                    "items": {
                        "$ref": "#/definitions/dto.FeatureUsageSummary"
                    }
                },
                "pagination": {
                    "$ref": "#/definitions/types.PaginationResponse"
                },
                "period": {
                    "$ref": "#/definitions/dto.BillingPeriodInfo"
                }
            }
        },
        "dto.EntitlementResponse": {
            "type": "object",
            "properties": {
                "created_at": {
                    "type": "string"
                },
                "created_by": {
                    "type": "string"
                },
                "environment_id": {
                    "type": "string"
                },
                "feature": {
                    "$ref": "#/definitions/dto.FeatureResponse"
                },
                "feature_id": {
                    "type": "string"
                },
                "feature_type": {
                    "$ref": "#/definitions/types.FeatureType"
                },
                "id": {
                    "type": "string"
                },
                "is_enabled": {
                    "type": "boolean"
                },
                "is_soft_limit": {
                    "type": "boolean"
                },
                "plan": {
                    "$ref": "#/definitions/dto.PlanResponse"
                },
                "plan_id": {
                    "type": "string"
                },
                "static_value": {
                    "type": "string"
                },
                "status": {
                    "$ref": "#/definitions/types.Status"
                },
                "tenant_id": {
                    "type": "string"
                },
                "updated_at": {
                    "type": "string"
                },
                "updated_by": {
                    "type": "string"
                },
                "usage_limit": {
                    "type": "integer"
                },
                "usage_reset_period": {
                    "$ref": "#/definitions/types.BillingPeriod"
                }
            }
        },
        "dto.EntitlementSource": {
            "type": "object",
            "properties": {
                "entitlement_id": {
                    "type": "string"
                },
                "is_enabled": {
                    "type": "boolean"
                },
                "plan_id": {
                    "type": "string"
                },
                "plan_name": {
                    "type": "string"
                },
                "quantity": {
                    "type": "integer"
                },
                "static_value": {
                    "type": "string"
                },
                "subscription_id": {
                    "type": "string"
                },
                "usage_limit": {
                    "type": "integer"
                }
            }
        },
        "dto.EnvironmentResponse": {
            "type": "object",
            "properties": {
                "created_at": {
                    "type": "string"
                },
                "id": {
                    "type": "string"
                },
                "name": {
                    "type": "string"
                },
                "type": {
                    "type": "string"
                },
                "updated_at": {
                    "type": "string"
                }
            }
        },
        "dto.Event": {
            "type": "object",
            "properties": {
                "customer_id": {
                    "type": "string"
                },
                "event_name": {
                    "type": "string"
                },
                "external_customer_id": {
                    "type": "string"
                },
                "id": {
                    "type": "string"
                },
                "properties": {
                    "type": "object",
                    "additionalProperties": true
                },
                "source": {
                    "type": "string"
                },
                "timestamp": {
                    "type": "string"
                }
            }
        },
        "dto.FeatureResponse": {
            "type": "object",
            "properties": {
                "created_at": {
                    "type": "string"
                },
                "created_by": {
                    "type": "string"
                },
                "description": {
                    "type": "string"
                },
                "environment_id": {
                    "type": "string"
                },
                "id": {
                    "type": "string"
                },
                "lookup_key": {
                    "type": "string"
                },
                "metadata": {
                    "$ref": "#/definitions/types.Metadata"
                },
                "meter": {
                    "$ref": "#/definitions/dto.MeterResponse"
                },
                "meter_id": {
                    "type": "string"
                },
                "name": {
                    "type": "string"
                },
                "status": {
                    "$ref": "#/definitions/types.Status"
                },
                "tenant_id": {
                    "type": "string"
                },
                "type": {
                    "$ref": "#/definitions/types.FeatureType"
                },
                "unit_plural": {
                    "type": "string"
                },
                "unit_singular": {
                    "type": "string"
                },
                "updated_at": {
                    "type": "string"
                },
                "updated_by": {
                    "type": "string"
                }
            }
        },
        "dto.FeatureUsageSummary": {
            "type": "object",
            "properties": {
                "current_usage": {
                    "type": "number"
                },
                "feature": {
                    "$ref": "#/definitions/dto.FeatureResponse"
                },
                "is_enabled": {
                    "type": "boolean"
                },
                "is_soft_limit": {
                    "type": "boolean"
                },
                "sources": {
                    "type": "array",
                    "items": {
                        "$ref": "#/definitions/dto.EntitlementSource"
                    }
                },
                "total_limit": {
                    "type": "integer"
                },
                "usage_percent": {
                    "type": "number"
                }
            }
        },
        "dto.GetEventsRequest": {
            "type": "object",
            "properties": {
                "count_total": {
                    "type": "boolean"
                },
                "end_time": {
                    "type": "string",
                    "example": "2024-12-09T00:00:00Z"
                },
                "event_id": {
                    "type": "string"
                },
                "event_name": {
                    "type": "string"
                },
                "external_customer_id": {
                    "type": "string"
                },
                "iter_first_key": {
                    "type": "string"
                },
                "iter_last_key": {
                    "type": "string"
                },
                "offset": {
                    "type": "integer"
                },
                "page_size": {
                    "type": "integer"
                },
                "property_filters": {
                    "type": "object",
                    "additionalProperties": {
                        "type": "array",
                        "items": {
                            "type": "string"
                        }
                    }
                },
                "start_time": {
                    "type": "string",
                    "example": "2024-11-09T00:00:00Z"
                }
            }
        },
        "dto.GetEventsResponse": {
            "type": "object",
            "properties": {
                "events": {
                    "type": "array",
                    "items": {
                        "$ref": "#/definitions/dto.Event"
                    }
                },
                "has_more": {
                    "type": "boolean"
                },
                "iter_first_key": {
                    "type": "string"
                },
                "iter_last_key": {
                    "type": "string"
                },
                "offset": {
                    "type": "integer"
                },
                "total_count": {
                    "type": "integer"
                }
            }
        },
        "dto.GetPreviewInvoiceRequest": {
            "type": "object",
            "required": [
                "subscription_id"
            ],
            "properties": {
                "period_end": {
                    "type": "string"
                },
                "period_start": {
                    "type": "string"
                },
                "subscription_id": {
                    "type": "string"
                }
            }
        },
        "dto.GetUsageByMeterRequest": {
            "type": "object",
            "required": [
                "meter_id"
            ],
            "properties": {
                "customer_id": {
                    "type": "string",
                    "example": "customer456"
                },
                "end_time": {
                    "type": "string",
                    "example": "2024-12-09T00:00:00Z"
                },
                "external_customer_id": {
                    "type": "string",
                    "example": "user_5"
                },
                "filters": {
                    "type": "object",
                    "additionalProperties": {
                        "type": "array",
                        "items": {
                            "type": "string"
                        }
                    }
                },
                "meter_id": {
                    "type": "string",
                    "example": "123"
                },
                "start_time": {
                    "type": "string",
                    "example": "2024-11-09T00:00:00Z"
                },
                "window_size": {
                    "$ref": "#/definitions/types.WindowSize"
                }
            }
        },
        "dto.GetUsageBySubscriptionRequest": {
            "type": "object",
            "required": [
                "subscription_id"
            ],
            "properties": {
                "end_time": {
                    "type": "string",
                    "example": "2024-03-20T00:00:00Z"
                },
                "lifetime_usage": {
                    "type": "boolean",
                    "example": false
                },
                "start_time": {
                    "type": "string",
                    "example": "2024-03-13T00:00:00Z"
                },
                "subscription_id": {
                    "type": "string",
                    "example": "123"
                }
            }
        },
        "dto.GetUsageBySubscriptionResponse": {
            "type": "object",
            "properties": {
                "amount": {
                    "type": "number"
                },
                "charges": {
                    "type": "array",
                    "items": {
                        "$ref": "#/definitions/dto.SubscriptionUsageByMetersResponse"
                    }
                },
                "currency": {
                    "type": "string"
                },
                "display_amount": {
                    "type": "string"
                },
                "end_time": {
                    "type": "string"
                },
                "start_time": {
                    "type": "string"
                }
            }
        },
        "dto.GetUsageRequest": {
            "type": "object",
            "required": [
                "aggregation_type",
                "event_name"
            ],
            "properties": {
                "aggregation_type": {
                    "$ref": "#/definitions/types.AggregationType"
                },
                "customer_id": {
                    "type": "string",
                    "example": "customer456"
                },
                "end_time": {
                    "type": "string",
                    "example": "2024-03-20T00:00:00Z"
                },
                "event_name": {
                    "type": "string",
                    "example": "api_request"
                },
                "external_customer_id": {
                    "type": "string",
                    "example": "customer456"
                },
                "filters": {
                    "type": "object",
                    "additionalProperties": {
                        "type": "array",
                        "items": {
                            "type": "string"
                        }
                    }
                },
                "property_name": {
                    "description": "will be empty/ignored in case of COUNT",
                    "type": "string",
                    "example": "request_size"
                },
                "start_time": {
                    "type": "string",
                    "example": "2024-03-13T00:00:00Z"
                },
                "window_size": {
                    "$ref": "#/definitions/types.WindowSize"
                }
            }
        },
        "dto.GetUsageResponse": {
            "type": "object",
            "properties": {
                "event_name": {
                    "type": "string"
                },
                "results": {
                    "type": "array",
                    "items": {
                        "$ref": "#/definitions/dto.UsageResult"
                    }
                },
                "type": {
                    "$ref": "#/definitions/types.AggregationType"
                },
                "value": {
                    "type": "number"
                }
            }
        },
        "dto.IngestEventRequest": {
            "type": "object",
            "required": [
                "event_name",
                "external_customer_id"
            ],
            "properties": {
                "customer_id": {
                    "type": "string",
                    "example": "customer456"
                },
                "event_id": {
                    "type": "string",
                    "example": "event123"
                },
                "event_name": {
                    "type": "string",
                    "example": "api_request"
                },
                "external_customer_id": {
                    "type": "string",
                    "example": "customer456"
                },
                "properties": {
                    "description": "Handled separately for dynamic columns",
                    "type": "object",
                    "additionalProperties": {
                        "type": "string"
                    },
                    "example": {
                        "\"response_status\"": "200}",
                        "{\"request_size\"": "100"
                    }
                },
                "source": {
                    "type": "string",
                    "example": "api"
                },
                "timestamp": {
                    "description": "Handled separately due to parsing",
                    "type": "string",
                    "example": "2024-03-20T15:04:05Z"
                }
            }
        },
        "dto.InvoiceLineItemResponse": {
            "type": "object",
            "properties": {
                "amount": {
                    "type": "number"
                },
                "created_at": {
                    "type": "string"
                },
                "created_by": {
                    "type": "string"
                },
                "currency": {
                    "type": "string"
                },
                "customer_id": {
                    "type": "string"
                },
                "display_name": {
                    "type": "string"
                },
                "id": {
                    "type": "string"
                },
                "invoice_id": {
                    "type": "string"
                },
                "metadata": {
                    "$ref": "#/definitions/types.Metadata"
                },
                "meter_display_name": {
                    "type": "string"
                },
                "meter_id": {
                    "type": "string"
                },
                "period_end": {
                    "type": "string"
                },
                "period_start": {
                    "type": "string"
                },
                "plan_display_name": {
                    "type": "string"
                },
                "plan_id": {
                    "type": "string"
                },
                "price_id": {
                    "type": "string"
                },
                "price_type": {
                    "type": "string"
                },
                "quantity": {
                    "type": "number"
                },
                "status": {
                    "type": "string"
                },
                "subscription_id": {
                    "type": "string"
                },
                "tenant_id": {
                    "type": "string"
                },
                "updated_at": {
                    "type": "string"
                },
                "updated_by": {
                    "type": "string"
                }
            }
        },
        "dto.InvoiceResponse": {
            "type": "object",
            "properties": {
                "amount_due": {
                    "type": "number"
                },
                "amount_paid": {
                    "type": "number"
                },
                "amount_remaining": {
                    "type": "number"
                },
                "billing_period": {
                    "type": "string"
                },
                "billing_reason": {
                    "type": "string"
                },
                "billing_sequence": {
                    "type": "integer"
                },
                "created_at": {
                    "type": "string"
                },
                "created_by": {
                    "type": "string"
                },
                "currency": {
                    "type": "string"
                },
                "customer": {
                    "$ref": "#/definitions/dto.CustomerResponse"
                },
                "customer_id": {
                    "type": "string"
                },
                "description": {
                    "type": "string"
                },
                "due_date": {
                    "type": "string"
                },
                "finalized_at": {
                    "type": "string"
                },
                "id": {
                    "type": "string"
                },
                "idempotency_key": {
                    "type": "string"
                },
                "invoice_number": {
                    "type": "string"
                },
                "invoice_pdf_url": {
                    "type": "string"
                },
                "invoice_status": {
                    "$ref": "#/definitions/types.InvoiceStatus"
                },
                "invoice_type": {
                    "$ref": "#/definitions/types.InvoiceType"
                },
                "line_items": {
                    "type": "array",
                    "items": {
                        "$ref": "#/definitions/dto.InvoiceLineItemResponse"
                    }
                },
                "metadata": {
                    "$ref": "#/definitions/types.Metadata"
                },
                "paid_at": {
                    "type": "string"
                },
                "payment_status": {
                    "$ref": "#/definitions/types.PaymentStatus"
                },
                "period_end": {
                    "type": "string"
                },
                "period_start": {
                    "type": "string"
                },
                "status": {
                    "type": "string"
                },
                "subscription": {
                    "$ref": "#/definitions/dto.SubscriptionResponse"
                },
                "subscription_id": {
                    "type": "string"
                },
                "tenant_id": {
                    "type": "string"
                },
                "updated_at": {
                    "type": "string"
                },
                "updated_by": {
                    "type": "string"
                },
                "version": {
                    "type": "integer"
                },
                "voided_at": {
                    "type": "string"
                }
            }
        },
        "dto.LinkedIntegrationsResponse": {
            "type": "object",
            "properties": {
                "providers": {
                    "type": "array",
                    "items": {
                        "type": "string"
                    }
                }
            }
        },
        "dto.ListCustomersResponse": {
            "type": "object",
            "properties": {
                "items": {
                    "type": "array",
                    "items": {
                        "$ref": "#/definitions/dto.CustomerResponse"
                    }
                },
                "pagination": {
                    "$ref": "#/definitions/types.PaginationResponse"
                }
            }
        },
        "dto.ListEntitlementsResponse": {
            "type": "object",
            "properties": {
                "items": {
                    "type": "array",
                    "items": {
                        "$ref": "#/definitions/dto.EntitlementResponse"
                    }
                },
                "pagination": {
                    "$ref": "#/definitions/types.PaginationResponse"
                }
            }
        },
        "dto.ListEnvironmentsResponse": {
            "type": "object",
            "properties": {
                "environments": {
                    "type": "array",
                    "items": {
                        "$ref": "#/definitions/dto.EnvironmentResponse"
                    }
                },
                "limit": {
                    "type": "integer"
                },
                "offset": {
                    "type": "integer"
                },
                "total": {
                    "type": "integer"
                }
            }
        },
        "dto.ListFeaturesResponse": {
            "type": "object",
            "properties": {
                "items": {
                    "type": "array",
                    "items": {
                        "$ref": "#/definitions/dto.FeatureResponse"
                    }
                },
                "pagination": {
                    "$ref": "#/definitions/types.PaginationResponse"
                }
            }
        },
        "dto.ListInvoicesResponse": {
            "type": "object",
            "properties": {
                "items": {
                    "type": "array",
                    "items": {
                        "$ref": "#/definitions/dto.InvoiceResponse"
                    }
                },
                "pagination": {
                    "$ref": "#/definitions/types.PaginationResponse"
                }
            }
        },
        "dto.ListMetersResponse": {
            "type": "object",
            "properties": {
                "items": {
                    "type": "array",
                    "items": {
                        "$ref": "#/definitions/dto.MeterResponse"
                    }
                },
                "pagination": {
                    "$ref": "#/definitions/types.PaginationResponse"
                }
            }
        },
        "dto.ListPaymentsResponse": {
            "type": "object",
            "properties": {
                "items": {
                    "type": "array",
                    "items": {
                        "$ref": "#/definitions/dto.PaymentResponse"
                    }
                },
                "pagination": {
                    "$ref": "#/definitions/types.PaginationResponse"
                }
            }
        },
        "dto.ListPlansResponse": {
            "type": "object",
            "properties": {
                "items": {
                    "type": "array",
                    "items": {
                        "$ref": "#/definitions/dto.PlanResponse"
                    }
                },
                "pagination": {
                    "$ref": "#/definitions/types.PaginationResponse"
                }
            }
        },
        "dto.ListPricesResponse": {
            "type": "object",
            "properties": {
                "items": {
                    "type": "array",
                    "items": {
                        "$ref": "#/definitions/dto.PriceResponse"
                    }
                },
                "pagination": {
                    "$ref": "#/definitions/types.PaginationResponse"
                }
            }
        },
        "dto.ListSecretsResponse": {
            "type": "object",
            "properties": {
                "items": {
                    "type": "array",
                    "items": {
                        "$ref": "#/definitions/dto.SecretResponse"
                    }
                },
                "pagination": {
                    "$ref": "#/definitions/types.PaginationResponse"
                }
            }
        },
        "dto.ListSubscriptionPausesResponse": {
            "type": "object",
            "properties": {
                "items": {
                    "type": "array",
                    "items": {
                        "$ref": "#/definitions/dto.SubscriptionPauseResponse"
                    }
                },
                "total": {
                    "type": "integer"
                }
            }
        },
        "dto.ListSubscriptionsResponse": {
            "type": "object",
            "properties": {
                "items": {
                    "type": "array",
                    "items": {
                        "$ref": "#/definitions/dto.SubscriptionResponse"
                    }
                },
                "pagination": {
                    "$ref": "#/definitions/types.PaginationResponse"
                }
            }
        },
        "dto.ListTasksResponse": {
            "type": "object",
            "properties": {
                "items": {
                    "type": "array",
                    "items": {
                        "$ref": "#/definitions/dto.TaskResponse"
                    }
                },
                "pagination": {
                    "$ref": "#/definitions/types.PaginationResponse"
                }
            }
        },
        "dto.ListWalletTransactionsResponse": {
            "type": "object",
            "properties": {
                "items": {
                    "type": "array",
                    "items": {
                        "$ref": "#/definitions/dto.WalletTransactionResponse"
                    }
                },
                "pagination": {
                    "$ref": "#/definitions/types.PaginationResponse"
                }
            }
        },
        "dto.LoginRequest": {
            "type": "object",
            "required": [
                "email",
                "password"
            ],
            "properties": {
                "email": {
                    "type": "string"
                },
                "password": {
                    "type": "string",
                    "minLength": 8
                },
                "token": {
                    "type": "string"
                }
            }
        },
        "dto.MeterResponse": {
            "type": "object",
            "properties": {
                "aggregation": {
                    "$ref": "#/definitions/meter.Aggregation"
                },
                "created_at": {
                    "type": "string",
                    "example": "2024-03-20T15:04:05Z"
                },
                "event_name": {
                    "type": "string",
                    "example": "api_request"
                },
                "filters": {
                    "type": "array",
                    "items": {
                        "$ref": "#/definitions/meter.Filter"
                    }
                },
                "id": {
                    "type": "string",
                    "example": "550e8400-e29b-41d4-a716-446655440000"
                },
                "name": {
                    "type": "string",
                    "example": "API Usage Meter"
                },
                "reset_usage": {
                    "$ref": "#/definitions/types.ResetUsage"
                },
                "status": {
                    "type": "string",
                    "example": "published"
                },
                "tenant_id": {
                    "type": "string",
                    "example": "tenant123"
                },
                "updated_at": {
                    "type": "string",
                    "example": "2024-03-20T15:04:05Z"
                }
            }
        },
        "dto.PauseSubscriptionRequest": {
            "type": "object",
            "required": [
                "pause_mode"
            ],
            "properties": {
                "dry_run": {
                    "type": "boolean"
                },
                "metadata": {
                    "type": "object",
                    "additionalProperties": {
                        "type": "string"
                    }
                },
                "pause_days": {
                    "type": "integer"
                },
                "pause_end": {
                    "type": "string"
                },
                "pause_mode": {
                    "$ref": "#/definitions/types.PauseMode"
                },
                "pause_start": {
                    "type": "string"
                },
                "reason": {
                    "type": "string",
                    "maxLength": 255
                }
            }
        },
        "dto.PaymentAttemptResponse": {
            "type": "object",
            "properties": {
                "attempt_number": {
                    "type": "integer"
                },
                "created_at": {
                    "type": "string"
                },
                "created_by": {
                    "type": "string"
                },
                "error_message": {
                    "type": "string"
                },
                "id": {
                    "type": "string"
                },
                "metadata": {
                    "$ref": "#/definitions/types.Metadata"
                },
                "payment_id": {
                    "type": "string"
                },
                "tenant_id": {
                    "type": "string"
                },
                "updated_at": {
                    "type": "string"
                },
                "updated_by": {
                    "type": "string"
                }
            }
        },
        "dto.PaymentResponse": {
            "type": "object",
            "properties": {
                "amount": {
                    "type": "number"
                },
                "attempts": {
                    "type": "array",
                    "items": {
                        "$ref": "#/definitions/dto.PaymentAttemptResponse"
                    }
                },
                "created_at": {
                    "type": "string"
                },
                "created_by": {
                    "type": "string"
                },
                "currency": {
                    "type": "string"
                },
                "destination_id": {
                    "type": "string"
                },
                "destination_type": {
                    "$ref": "#/definitions/types.PaymentDestinationType"
                },
                "error_message": {
                    "type": "string"
                },
                "failed_at": {
                    "type": "string"
                },
                "id": {
                    "type": "string"
                },
                "idempotency_key": {
                    "type": "string"
                },
                "invoice_number": {
                    "type": "string"
                },
                "metadata": {
                    "$ref": "#/definitions/types.Metadata"
                },
                "payment_method_id": {
                    "type": "string"
                },
                "payment_method_type": {
                    "$ref": "#/definitions/types.PaymentMethodType"
                },
                "payment_status": {
                    "$ref": "#/definitions/types.PaymentStatus"
                },
                "refunded_at": {
                    "type": "string"
                },
                "succeeded_at": {
                    "type": "string"
                },
                "tenant_id": {
                    "type": "string"
                },
                "track_attempts": {
                    "type": "boolean"
                },
                "updated_at": {
                    "type": "string"
                },
                "updated_by": {
                    "type": "string"
                }
            }
        },
        "dto.PlanResponse": {
            "type": "object",
            "properties": {
                "created_at": {
                    "type": "string"
                },
                "created_by": {
                    "type": "string"
                },
                "description": {
                    "type": "string"
                },
                "entitlements": {
                    "type": "array",
                    "items": {
                        "$ref": "#/definitions/dto.EntitlementResponse"
                    }
                },
                "environment_id": {
                    "type": "string"
                },
                "id": {
                    "type": "string"
                },
                "lookup_key": {
                    "type": "string"
                },
                "name": {
                    "type": "string"
                },
                "prices": {
                    "type": "array",
                    "items": {
                        "$ref": "#/definitions/dto.PriceResponse"
                    }
                },
                "status": {
                    "$ref": "#/definitions/types.Status"
                },
                "tenant_id": {
                    "type": "string"
                },
                "updated_at": {
                    "type": "string"
                },
                "updated_by": {
                    "type": "string"
                }
            }
        },
        "dto.PriceResponse": {
            "type": "object",
            "properties": {
                "amount": {
                    "description": "Amount stored in main currency units (e.g., dollars, not cents)\nFor USD: 12.50 means $12.50",
                    "type": "number"
                },
                "billing_cadence": {
                    "$ref": "#/definitions/types.BillingCadence"
                },
                "billing_model": {
                    "$ref": "#/definitions/types.BillingModel"
                },
                "billing_period": {
                    "$ref": "#/definitions/types.BillingPeriod"
                },
                "billing_period_count": {
                    "description": "BillingPeriodCount is the count of the billing period ex 1, 3, 6, 12",
                    "type": "integer"
                },
                "created_at": {
                    "type": "string"
                },
                "created_by": {
                    "type": "string"
                },
                "currency": {
                    "description": "Currency 3 digit ISO currency code in lowercase ex usd, eur, gbp",
                    "type": "string"
                },
                "description": {
                    "description": "Description of the price",
                    "type": "string"
                },
                "display_amount": {
                    "description": "DisplayAmount is the formatted amount with currency symbol\nFor USD: $12.50",
                    "type": "string"
                },
                "environment_id": {
                    "description": "EnvironmentID is the environment identifier for the price",
                    "type": "string"
                },
                "filter_values": {
                    "$ref": "#/definitions/price.JSONBFilters"
                },
                "id": {
                    "description": "ID uuid identifier for the price",
                    "type": "string"
                },
                "invoice_cadence": {
                    "$ref": "#/definitions/types.InvoiceCadence"
                },
                "lookup_key": {
                    "description": "LookupKey used for looking up the price in the database",
                    "type": "string"
                },
                "metadata": {
                    "$ref": "#/definitions/price.JSONBMetadata"
                },
                "meter": {
                    "$ref": "#/definitions/dto.MeterResponse"
                },
                "meter_id": {
                    "description": "MeterID is the id of the meter for usage based pricing",
                    "type": "string"
                },
                "plan_id": {
                    "description": "PlanID is the id of the plan for plan based pricing",
                    "type": "string"
                },
                "status": {
                    "$ref": "#/definitions/types.Status"
                },
                "tenant_id": {
                    "type": "string"
                },
                "tier_mode": {
                    "$ref": "#/definitions/types.BillingTier"
                },
                "tiers": {
                    "type": "array",
                    "items": {
                        "$ref": "#/definitions/price.PriceTier"
                    }
                },
                "transform_quantity": {
                    "$ref": "#/definitions/price.JSONBTransformQuantity"
                },
                "trial_period": {
                    "description": "TrialPeriod is the number of days for the trial period\nNote: This is only applicable for recurring prices (BILLING_CADENCE_RECURRING)",
                    "type": "integer"
                },
                "type": {
                    "$ref": "#/definitions/types.PriceType"
                },
                "updated_at": {
                    "type": "string"
                },
                "updated_by": {
                    "type": "string"
                }
            }
        },
        "dto.ResumeSubscriptionRequest": {
            "type": "object",
            "required": [
                "resume_mode"
            ],
            "properties": {
                "dry_run": {
                    "type": "boolean"
                },
                "metadata": {
                    "type": "object",
                    "additionalProperties": {
                        "type": "string"
                    }
                },
                "resume_mode": {
                    "$ref": "#/definitions/types.ResumeMode"
                }
            }
        },
        "dto.SecretResponse": {
            "type": "object",
            "properties": {
                "created_at": {
                    "type": "string"
                },
                "display_id": {
                    "type": "string"
                },
                "expires_at": {
                    "type": "string"
                },
                "id": {
                    "type": "string"
                },
                "last_used_at": {
                    "type": "string"
                },
                "name": {
                    "type": "string"
                },
                "permissions": {
                    "type": "array",
                    "items": {
                        "type": "string"
                    }
                },
                "provider": {
                    "$ref": "#/definitions/types.SecretProvider"
                },
                "status": {
                    "$ref": "#/definitions/types.Status"
                },
                "type": {
                    "$ref": "#/definitions/types.SecretType"
                },
                "updated_at": {
                    "type": "string"
                }
            }
        },
        "dto.SignUpRequest": {
            "type": "object",
            "required": [
                "email"
            ],
            "properties": {
                "email": {
                    "type": "string"
                },
                "password": {
                    "type": "string",
                    "minLength": 8
                },
                "tenant_name": {
                    "type": "string"
                },
                "token": {
                    "type": "string"
                }
            }
        },
        "dto.SubscriptionPauseResponse": {
            "type": "object",
            "properties": {
                "created_at": {
                    "type": "string"
                },
                "created_by": {
                    "type": "string"
                },
                "environment_id": {
                    "description": "EnvironmentID is the environment identifier for the pause",
                    "type": "string"
                },
                "id": {
                    "description": "ID is the unique identifier for the subscription pause",
                    "type": "string"
                },
                "metadata": {
                    "$ref": "#/definitions/types.Metadata"
                },
                "original_period_end": {
                    "description": "OriginalPeriodEnd is the end of the billing period when the pause was created",
                    "type": "string"
                },
                "original_period_start": {
                    "description": "OriginalPeriodStart is the start of the billing period when the pause was created",
                    "type": "string"
                },
                "pause_end": {
                    "description": "PauseEnd is when the pause will end (null for indefinite)",
                    "type": "string"
                },
                "pause_mode": {
                    "$ref": "#/definitions/types.PauseMode"
                },
                "pause_start": {
                    "description": "PauseStart is when the pause actually started",
                    "type": "string"
                },
                "pause_status": {
                    "$ref": "#/definitions/types.PauseStatus"
                },
                "reason": {
                    "description": "Reason is the reason for pausing",
                    "type": "string"
                },
                "resume_mode": {
                    "$ref": "#/definitions/types.ResumeMode"
                },
                "resumed_at": {
                    "description": "ResumedAt is when the pause was actually ended (if manually resumed)",
                    "type": "string"
                },
                "status": {
                    "$ref": "#/definitions/types.Status"
                },
                "subscription_id": {
                    "description": "SubscriptionID is the identifier for the subscription",
                    "type": "string"
                },
                "tenant_id": {
                    "type": "string"
                },
                "updated_at": {
                    "type": "string"
                },
                "updated_by": {
                    "type": "string"
                }
            }
        },
        "dto.SubscriptionResponse": {
            "type": "object",
            "properties": {
                "active_pause_id": {
                    "description": "ActivePauseID references the current active pause configuration\nThis will be null if no pause is active or scheduled",
                    "type": "string"
                },
                "billing_anchor": {
                    "description": "BillingAnchor is the reference point that aligns future billing cycle dates.\nIt sets the day of week for week intervals, the day of month for month and year intervals,\nand the month of year for year intervals. The timestamp is in UTC format.",
                    "type": "string"
                },
                "billing_cadence": {
                    "$ref": "#/definitions/types.BillingCadence"
                },
                "billing_period": {
                    "$ref": "#/definitions/types.BillingPeriod"
                },
                "billing_period_count": {
                    "description": "BillingPeriodCount is the total number units of the billing period.",
                    "type": "integer"
                },
                "cancel_at": {
                    "description": "CancelAt is the date the subscription will be canceled",
                    "type": "string"
                },
                "cancel_at_period_end": {
                    "description": "CancelAtPeriodEnd is whether the subscription was canceled at the end of the current period",
                    "type": "boolean"
                },
                "cancelled_at": {
                    "description": "CanceledAt is the date the subscription was canceled",
                    "type": "string"
                },
                "created_at": {
                    "type": "string"
                },
                "created_by": {
                    "type": "string"
                },
                "currency": {
                    "description": "Currency is the currency of the subscription in lowercase 3 digit ISO codes",
                    "type": "string"
                },
                "current_period_end": {
                    "description": "CurrentPeriodEnd is the end of the current period that the subscription has been invoiced for.\nAt the end of this period, a new invoice will be created.",
                    "type": "string"
                },
                "current_period_start": {
                    "description": "CurrentPeriodStart is the end of the current period that the subscription has been invoiced for.\nAt the end of this period, a new invoice will be created.",
                    "type": "string"
                },
                "customer": {
                    "$ref": "#/definitions/dto.CustomerResponse"
                },
                "customer_id": {
                    "description": "CustomerID is the identifier for the customer in our system",
                    "type": "string"
                },
                "end_date": {
                    "description": "EndDate is the end date of the subscription",
                    "type": "string"
                },
                "environment_id": {
                    "description": "EnvironmentID is the environment identifier for the subscription",
                    "type": "string"
                },
                "id": {
                    "description": "ID is the unique identifier for the subscription",
                    "type": "string"
                },
                "line_items": {
                    "type": "array",
                    "items": {
                        "$ref": "#/definitions/subscription.SubscriptionLineItem"
                    }
                },
                "lookup_key": {
                    "description": "LookupKey is the key used to lookup the subscription in our system",
                    "type": "string"
                },
                "metadata": {
                    "$ref": "#/definitions/types.Metadata"
                },
                "pause_status": {
                    "$ref": "#/definitions/types.PauseStatus"
                },
                "pauses": {
                    "type": "array",
                    "items": {
                        "$ref": "#/definitions/subscription.SubscriptionPause"
                    }
                },
                "plan": {
                    "$ref": "#/definitions/dto.PlanResponse"
                },
                "plan_id": {
                    "description": "PlanID is the identifier for the plan in our system",
                    "type": "string"
                },
                "start_date": {
                    "description": "StartDate is the start date of the subscription",
                    "type": "string"
                },
                "status": {
                    "$ref": "#/definitions/types.Status"
                },
                "subscription_status": {
                    "$ref": "#/definitions/types.SubscriptionStatus"
                },
                "tenant_id": {
                    "type": "string"
                },
                "trial_end": {
                    "description": "TrialEnd is the end date of the trial period",
                    "type": "string"
                },
                "trial_start": {
                    "description": "TrialStart is the start date of the trial period",
                    "type": "string"
                },
                "updated_at": {
                    "type": "string"
                },
                "updated_by": {
                    "type": "string"
                },
                "version": {
                    "description": "Version is used for optimistic locking",
                    "type": "integer"
                }
            }
        },
        "dto.SubscriptionUsageByMetersResponse": {
            "type": "object",
            "properties": {
                "amount": {
                    "type": "number"
                },
                "currency": {
                    "type": "string"
                },
                "display_amount": {
                    "type": "string"
                },
                "filter_values": {
                    "$ref": "#/definitions/price.JSONBFilters"
                },
                "meter_display_name": {
                    "type": "string"
                },
                "meter_id": {
                    "type": "string"
                },
                "price": {
                    "$ref": "#/definitions/price.Price"
                },
                "quantity": {
                    "type": "number"
                }
            }
        },
        "dto.TaskResponse": {
            "type": "object",
            "properties": {
                "completed_at": {
                    "type": "string"
                },
                "created_at": {
                    "type": "string"
                },
                "created_by": {
                    "type": "string"
                },
                "entity_type": {
                    "$ref": "#/definitions/types.EntityType"
                },
                "error_summary": {
                    "type": "string"
                },
                "failed_at": {
                    "type": "string"
                },
                "failed_records": {
                    "type": "integer"
                },
                "file_name": {
                    "type": "string"
                },
                "file_type": {
                    "$ref": "#/definitions/types.FileType"
                },
                "file_url": {
                    "type": "string"
                },
                "id": {
                    "type": "string"
                },
                "metadata": {
                    "type": "object",
                    "additionalProperties": true
                },
                "processed_records": {
                    "type": "integer"
                },
                "started_at": {
                    "type": "string"
                },
                "status": {
                    "type": "string"
                },
                "successful_records": {
                    "type": "integer"
                },
                "task_status": {
                    "$ref": "#/definitions/types.TaskStatus"
                },
                "task_type": {
                    "$ref": "#/definitions/types.TaskType"
                },
                "tenant_id": {
                    "type": "string"
                },
                "total_records": {
                    "type": "integer"
                },
                "updated_at": {
                    "type": "string"
                },
                "updated_by": {
                    "type": "string"
                }
            }
        },
        "dto.TenantBillingDetails": {
            "type": "object",
            "properties": {
                "address": {
                    "$ref": "#/definitions/dto.Address"
                },
                "email": {
                    "type": "string"
                },
                "help_email": {
                    "type": "string"
                },
                "phone": {
                    "type": "string"
                }
            }
        },
        "dto.TenantBillingUsage": {
            "type": "object",
            "properties": {
                "subscriptions": {
                    "type": "array",
                    "items": {
                        "$ref": "#/definitions/dto.SubscriptionResponse"
                    }
                },
                "usage": {
                    "$ref": "#/definitions/dto.CustomerUsageSummaryResponse"
                }
            }
        },
        "dto.TenantResponse": {
            "type": "object",
            "properties": {
                "billing_details": {
                    "$ref": "#/definitions/dto.TenantBillingDetails"
                },
                "created_at": {
                    "type": "string"
                },
                "id": {
                    "type": "string"
                },
                "name": {
                    "type": "string"
                },
                "status": {
                    "type": "string"
                },
                "updated_at": {
                    "type": "string"
                }
            }
        },
        "dto.TopUpWalletRequest": {
            "type": "object",
            "required": [
                "amount"
            ],
            "properties": {
                "amount": {
                    "description": "amount is the number of credits to add to the wallet",
                    "type": "number"
                },
                "description": {
                    "description": "description to add any specific details about the transaction",
                    "type": "string"
                },
                "expiry_date": {
                    "description": "expiry_date YYYYMMDD format in UTC timezone (optional to set nil means no expiry)\nfor ex 20250101 means the credits will expire on 2025-01-01 00:00:00 UTC\nhence they will be available for use until 2024-12-31 23:59:59 UTC",
                    "type": "integer"
                },
                "generate_invoice": {
                    "description": "generate_invoice when true, an invoice will be generated for the transaction",
                    "type": "boolean"
                },
                "metadata": {
                    "$ref": "#/definitions/types.Metadata"
                },
                "purchased_credits": {
                    "description": "purchased_credits when true, the credits are added as purchased credits",
                    "type": "boolean"
                },
                "reference_id": {
                    "description": "reference_id is the ID of the reference ex payment ID, invoice ID, request ID",
                    "type": "string"
                },
                "reference_type": {
                    "description": "reference_type is the type of the reference ex payment, invoice, request",
                    "type": "string"
                }
            }
        },
        "dto.UpdateCustomerRequest": {
            "type": "object",
            "properties": {
                "address_city": {
                    "type": "string",
                    "maxLength": 100
                },
                "address_country": {
                    "type": "string"
                },
                "address_line1": {
                    "type": "string",
                    "maxLength": 255
                },
                "address_line2": {
                    "type": "string",
                    "maxLength": 255
                },
                "address_postal_code": {
                    "type": "string",
                    "maxLength": 20
                },
                "address_state": {
                    "type": "string",
                    "maxLength": 100
                },
                "email": {
                    "type": "string"
                },
                "external_id": {
                    "type": "string"
                },
                "metadata": {
                    "type": "object",
                    "additionalProperties": {
                        "type": "string"
                    }
                },
                "name": {
                    "type": "string"
                }
            }
        },
        "dto.UpdateEntitlementRequest": {
            "type": "object",
            "properties": {
                "is_enabled": {
                    "type": "boolean"
                },
                "is_soft_limit": {
                    "type": "boolean"
                },
                "static_value": {
                    "type": "string"
                },
                "usage_limit": {
                    "type": "integer"
                },
                "usage_reset_period": {
                    "$ref": "#/definitions/types.BillingPeriod"
                }
            }
        },
        "dto.UpdateEnvironmentRequest": {
            "type": "object",
            "properties": {
                "name": {
                    "type": "string"
                },
                "type": {
                    "type": "string"
                }
            }
        },
        "dto.UpdateFeatureRequest": {
            "type": "object",
            "properties": {
                "description": {
                    "type": "string"
                },
                "filters": {
                    "type": "array",
                    "items": {
                        "$ref": "#/definitions/meter.Filter"
                    }
                },
                "metadata": {
                    "$ref": "#/definitions/types.Metadata"
                },
                "name": {
                    "type": "string"
                },
                "unit_plural": {
                    "type": "string"
                },
                "unit_singular": {
                    "type": "string"
                }
            }
        },
        "dto.UpdatePaymentRequest": {
            "type": "object",
            "properties": {
                "metadata": {
                    "$ref": "#/definitions/types.Metadata"
                },
                "payment_status": {
                    "type": "string"
                }
            }
        },
        "dto.UpdatePaymentStatusRequest": {
            "type": "object",
            "required": [
                "payment_status"
            ],
            "properties": {
                "amount": {
                    "type": "number"
                },
                "payment_status": {
                    "$ref": "#/definitions/types.PaymentStatus"
                }
            }
        },
        "dto.UpdatePlanEntitlementRequest": {
            "type": "object",
            "required": [
                "feature_id",
                "feature_type"
            ],
            "properties": {
                "feature_id": {
                    "type": "string"
                },
                "feature_type": {
                    "$ref": "#/definitions/types.FeatureType"
                },
                "id": {
                    "description": "The ID of the entitlement to update (present if the entitlement is being updated)",
                    "type": "string"
                },
                "is_enabled": {
                    "type": "boolean"
                },
                "is_soft_limit": {
                    "type": "boolean"
                },
                "plan_id": {
                    "type": "string"
                },
                "static_value": {
                    "type": "string"
                },
                "usage_limit": {
                    "type": "integer"
                },
                "usage_reset_period": {
                    "$ref": "#/definitions/types.BillingPeriod"
                }
            }
        },
        "dto.UpdatePlanPriceRequest": {
            "type": "object",
            "required": [
                "billing_cadence",
                "billing_model",
                "billing_period",
                "billing_period_count",
                "currency",
                "invoice_cadence",
                "type"
            ],
            "properties": {
                "amount": {
                    "type": "string"
                },
                "billing_cadence": {
                    "$ref": "#/definitions/types.BillingCadence"
                },
                "billing_model": {
                    "$ref": "#/definitions/types.BillingModel"
                },
                "billing_period": {
                    "$ref": "#/definitions/types.BillingPeriod"
                },
                "billing_period_count": {
                    "type": "integer",
                    "minimum": 1
                },
                "currency": {
                    "type": "string"
                },
                "description": {
                    "type": "string"
                },
                "filter_values": {
                    "type": "object",
                    "additionalProperties": {
                        "type": "array",
                        "items": {
                            "type": "string"
                        }
                    }
                },
                "id": {
                    "description": "The ID of the price to update (present if the price is being updated)",
                    "type": "string"
                },
                "invoice_cadence": {
                    "$ref": "#/definitions/types.InvoiceCadence"
                },
                "lookup_key": {
                    "type": "string"
                },
                "metadata": {
                    "type": "object",
                    "additionalProperties": {
                        "type": "string"
                    }
                },
                "meter_id": {
                    "type": "string"
                },
                "plan_id": {
                    "type": "string"
                },
                "tier_mode": {
                    "$ref": "#/definitions/types.BillingTier"
                },
                "tiers": {
                    "type": "array",
                    "items": {
                        "$ref": "#/definitions/dto.CreatePriceTier"
                    }
                },
                "transform_quantity": {
                    "$ref": "#/definitions/price.TransformQuantity"
                },
                "trial_period": {
                    "type": "integer"
                },
                "type": {
                    "$ref": "#/definitions/types.PriceType"
                }
            }
        },
        "dto.UpdatePlanRequest": {
            "type": "object",
            "properties": {
                "description": {
                    "type": "string"
                },
                "entitlements": {
                    "type": "array",
                    "items": {
                        "$ref": "#/definitions/dto.UpdatePlanEntitlementRequest"
                    }
                },
                "lookup_key": {
                    "type": "string"
                },
                "name": {
                    "type": "string"
                },
                "prices": {
                    "type": "array",
                    "items": {
                        "$ref": "#/definitions/dto.UpdatePlanPriceRequest"
                    }
                }
            }
        },
        "dto.UpdatePriceRequest": {
            "type": "object",
            "properties": {
                "description": {
                    "type": "string"
                },
                "lookup_key": {
                    "type": "string"
                },
                "metadata": {
                    "type": "object",
                    "additionalProperties": {
                        "type": "string"
                    }
                }
            }
        },
        "dto.UpdateTaskStatusRequest": {
            "type": "object",
            "required": [
                "task_status"
            ],
            "properties": {
                "task_status": {
                    "$ref": "#/definitions/types.TaskStatus"
                }
            }
        },
        "dto.UpdateTenantRequest": {
            "type": "object",
            "properties": {
                "billing_details": {
                    "$ref": "#/definitions/dto.TenantBillingDetails"
                }
            }
        },
        "dto.UpdateWalletRequest": {
            "type": "object",
            "properties": {
                "auto_topup_amount": {
                    "type": "number"
                },
                "auto_topup_min_balance": {
                    "type": "number"
                },
                "auto_topup_trigger": {
                    "$ref": "#/definitions/types.AutoTopupTrigger"
                },
                "config": {
                    "$ref": "#/definitions/types.WalletConfig"
                },
                "description": {
                    "type": "string"
                },
                "metadata": {
                    "$ref": "#/definitions/types.Metadata"
                },
                "name": {
                    "type": "string"
                }
            }
        },
        "dto.UsageResult": {
            "type": "object",
            "properties": {
                "value": {
                    "type": "number"
                },
                "window_size": {
                    "type": "string"
                }
            }
        },
        "dto.UserResponse": {
            "type": "object",
            "properties": {
                "email": {
                    "type": "string"
                },
                "id": {
                    "type": "string"
                },
                "tenant": {
                    "$ref": "#/definitions/dto.TenantResponse"
                }
            }
        },
        "dto.WalletBalanceResponse": {
            "type": "object",
            "properties": {
                "auto_topup_amount": {
                    "type": "number"
                },
                "auto_topup_min_balance": {
                    "type": "number"
                },
                "auto_topup_trigger": {
                    "$ref": "#/definitions/types.AutoTopupTrigger"
                },
                "balance": {
                    "type": "number"
                },
                "balance_updated_at": {
                    "type": "string"
                },
                "config": {
                    "$ref": "#/definitions/types.WalletConfig"
                },
                "conversion_rate": {
                    "type": "number"
                },
                "created_at": {
                    "type": "string"
                },
                "created_by": {
                    "type": "string"
                },
                "credit_balance": {
                    "type": "number"
                },
                "currency": {
                    "type": "string"
                },
                "current_period_usage": {
                    "type": "number"
                },
                "customer_id": {
                    "type": "string"
                },
                "description": {
                    "type": "string"
                },
                "environment_id": {
                    "type": "string"
                },
                "id": {
                    "type": "string"
                },
                "metadata": {
                    "$ref": "#/definitions/types.Metadata"
                },
                "name": {
                    "type": "string"
                },
                "real_time_balance": {
                    "type": "number"
                },
                "real_time_credit_balance": {
                    "type": "number"
                },
                "status": {
                    "$ref": "#/definitions/types.Status"
                },
                "tenant_id": {
                    "type": "string"
                },
                "unpaid_invoice_amount": {
                    "type": "number"
                },
                "updated_at": {
                    "type": "string"
                },
                "updated_by": {
                    "type": "string"
                },
                "wallet_status": {
                    "$ref": "#/definitions/types.WalletStatus"
                },
                "wallet_type": {
                    "$ref": "#/definitions/types.WalletType"
                }
            }
        },
        "dto.WalletResponse": {
            "type": "object",
            "properties": {
                "auto_topup_amount": {
                    "type": "number"
                },
                "auto_topup_min_balance": {
                    "type": "number"
                },
                "auto_topup_trigger": {
                    "$ref": "#/definitions/types.AutoTopupTrigger"
                },
                "balance": {
                    "type": "number"
                },
                "config": {
                    "$ref": "#/definitions/types.WalletConfig"
                },
                "conversion_rate": {
                    "type": "number"
                },
                "created_at": {
                    "type": "string"
                },
                "credit_balance": {
                    "type": "number"
                },
                "currency": {
                    "type": "string"
                },
                "customer_id": {
                    "type": "string"
                },
                "description": {
                    "type": "string"
                },
                "id": {
                    "type": "string"
                },
                "metadata": {
                    "$ref": "#/definitions/types.Metadata"
                },
                "name": {
                    "type": "string"
                },
                "updated_at": {
                    "type": "string"
                },
                "wallet_status": {
                    "$ref": "#/definitions/types.WalletStatus"
                },
                "wallet_type": {
                    "$ref": "#/definitions/types.WalletType"
                }
            }
        },
        "dto.WalletTransactionResponse": {
            "type": "object",
            "properties": {
                "amount": {
                    "type": "number"
                },
                "created_at": {
                    "type": "string"
                },
                "credit_amount": {
                    "type": "number"
                },
                "credit_balance_after": {
                    "type": "number"
                },
                "credit_balance_before": {
                    "type": "number"
                },
                "credits_available": {
                    "type": "number"
                },
                "description": {
                    "type": "string"
                },
                "expiry_date": {
                    "type": "string"
                },
                "id": {
                    "type": "string"
                },
                "metadata": {
                    "$ref": "#/definitions/types.Metadata"
                },
                "reference_id": {
                    "type": "string"
                },
                "reference_type": {
                    "$ref": "#/definitions/types.WalletTxReferenceType"
                },
                "transaction_reason": {
                    "$ref": "#/definitions/types.TransactionReason"
                },
                "transaction_status": {
                    "$ref": "#/definitions/types.TransactionStatus"
                },
                "type": {
                    "type": "string"
                },
                "wallet_id": {
                    "type": "string"
                }
            }
        },
        "errors.ErrorDetail": {
            "type": "object",
            "properties": {
                "details": {
                    "type": "object",
                    "additionalProperties": {}
                },
                "internal_error": {
                    "type": "string"
                },
                "message": {
                    "type": "string"
                }
            }
        },
        "errors.ErrorResponse": {
            "type": "object",
            "properties": {
                "error": {
                    "$ref": "#/definitions/errors.ErrorDetail"
                },
                "success": {
                    "type": "boolean"
                }
            }
        },
        "gin.H": {
            "type": "object",
            "additionalProperties": {}
        },
        "meter.Aggregation": {
            "type": "object",
            "properties": {
                "field": {
                    "description": "Field is the key in $event.properties on which the aggregation is to be applied\nFor ex if the aggregation type is sum for API usage, the field could be \"duration_ms\"",
                    "type": "string"
                },
                "type": {
                    "$ref": "#/definitions/types.AggregationType"
                }
            }
        },
        "meter.Filter": {
            "type": "object",
            "properties": {
                "key": {
                    "description": "Key is the key for the filter from $event.properties\nCurrently we support only first level keys in the properties and not nested keys",
                    "type": "string"
                },
                "values": {
                    "description": "Values are the possible values for the filter to be considered for the meter\nFor ex \"model_name\" could have values \"o1-mini\", \"gpt-4o\" etc",
                    "type": "array",
                    "items": {
                        "type": "string"
                    }
                }
            }
        },
        "price.JSONBFilters": {
            "type": "object",
            "additionalProperties": {
                "type": "array",
                "items": {
                    "type": "string"
                }
            }
        },
        "price.JSONBMetadata": {
            "type": "object",
            "additionalProperties": {
                "type": "string"
            }
        },
        "price.JSONBTransformQuantity": {
            "type": "object",
            "properties": {
                "divide_by": {
                    "description": "Divide quantity by this number",
                    "type": "integer"
                },
                "round": {
                    "description": "up or down",
                    "type": "string"
                }
            }
        },
        "price.Price": {
            "type": "object",
            "properties": {
                "amount": {
                    "description": "Amount stored in main currency units (e.g., dollars, not cents)\nFor USD: 12.50 means $12.50",
                    "type": "number"
                },
                "billing_cadence": {
                    "$ref": "#/definitions/types.BillingCadence"
                },
                "billing_model": {
                    "$ref": "#/definitions/types.BillingModel"
                },
                "billing_period": {
                    "$ref": "#/definitions/types.BillingPeriod"
                },
                "billing_period_count": {
                    "description": "BillingPeriodCount is the count of the billing period ex 1, 3, 6, 12",
                    "type": "integer"
                },
                "created_at": {
                    "type": "string"
                },
                "created_by": {
                    "type": "string"
                },
                "currency": {
                    "description": "Currency 3 digit ISO currency code in lowercase ex usd, eur, gbp",
                    "type": "string"
                },
                "description": {
                    "description": "Description of the price",
                    "type": "string"
                },
                "display_amount": {
                    "description": "DisplayAmount is the formatted amount with currency symbol\nFor USD: $12.50",
                    "type": "string"
                },
                "environment_id": {
                    "description": "EnvironmentID is the environment identifier for the price",
                    "type": "string"
                },
                "filter_values": {
                    "$ref": "#/definitions/price.JSONBFilters"
                },
                "id": {
                    "description": "ID uuid identifier for the price",
                    "type": "string"
                },
                "invoice_cadence": {
                    "$ref": "#/definitions/types.InvoiceCadence"
                },
                "lookup_key": {
                    "description": "LookupKey used for looking up the price in the database",
                    "type": "string"
                },
                "metadata": {
                    "$ref": "#/definitions/price.JSONBMetadata"
                },
                "meter_id": {
                    "description": "MeterID is the id of the meter for usage based pricing",
                    "type": "string"
                },
                "plan_id": {
                    "description": "PlanID is the id of the plan for plan based pricing",
                    "type": "string"
                },
                "status": {
                    "$ref": "#/definitions/types.Status"
                },
                "tenant_id": {
                    "type": "string"
                },
                "tier_mode": {
                    "$ref": "#/definitions/types.BillingTier"
                },
                "tiers": {
                    "type": "array",
                    "items": {
                        "$ref": "#/definitions/price.PriceTier"
                    }
                },
                "transform_quantity": {
                    "$ref": "#/definitions/price.JSONBTransformQuantity"
                },
                "trial_period": {
                    "description": "TrialPeriod is the number of days for the trial period\nNote: This is only applicable for recurring prices (BILLING_CADENCE_RECURRING)",
                    "type": "integer"
                },
                "type": {
                    "$ref": "#/definitions/types.PriceType"
                },
                "updated_at": {
                    "type": "string"
                },
                "updated_by": {
                    "type": "string"
                }
            }
        },
        "price.PriceTier": {
            "type": "object",
            "properties": {
                "flat_amount": {
                    "description": "FlatAmount is the flat amount for the given tier and it is applied\non top of the unit amount*quantity. It solves cases in banking like 2.7% + 5c",
                    "type": "number"
                },
                "unit_amount": {
                    "description": "UnitAmount is the amount per unit for the given tier",
                    "type": "number"
                },
                "up_to": {
                    "description": "Upto is the quantity up to which this tier applies. It is null for the last tier",
                    "type": "integer"
                }
            }
        },
        "price.TransformQuantity": {
            "type": "object",
            "properties": {
                "divide_by": {
                    "description": "Divide quantity by this number",
                    "type": "integer"
                },
                "round": {
                    "description": "up or down",
                    "type": "string"
                }
            }
        },
        "subscription.SubscriptionLineItem": {
            "type": "object",
            "properties": {
                "billing_period": {
                    "$ref": "#/definitions/types.BillingPeriod"
                },
                "created_at": {
                    "type": "string"
                },
                "created_by": {
                    "type": "string"
                },
                "currency": {
                    "type": "string"
                },
                "customer_id": {
                    "type": "string"
                },
                "display_name": {
                    "type": "string"
                },
                "end_date": {
                    "type": "string"
                },
                "environment_id": {
                    "type": "string"
                },
                "id": {
                    "type": "string"
                },
                "invoice_cadence": {
                    "$ref": "#/definitions/types.InvoiceCadence"
                },
                "metadata": {
                    "type": "object",
                    "additionalProperties": {
                        "type": "string"
                    }
                },
                "meter_display_name": {
                    "type": "string"
                },
                "meter_id": {
                    "type": "string"
                },
                "plan_display_name": {
                    "type": "string"
                },
                "plan_id": {
                    "type": "string"
                },
                "price_id": {
                    "type": "string"
                },
                "price_type": {
                    "$ref": "#/definitions/types.PriceType"
                },
                "quantity": {
                    "type": "number"
                },
                "start_date": {
                    "type": "string"
                },
                "status": {
                    "$ref": "#/definitions/types.Status"
                },
                "subscription_id": {
                    "type": "string"
                },
                "tenant_id": {
                    "type": "string"
                },
                "trial_period": {
                    "type": "integer"
                },
                "updated_at": {
                    "type": "string"
                },
                "updated_by": {
                    "type": "string"
                }
            }
        },
        "subscription.SubscriptionPause": {
            "type": "object",
            "properties": {
                "created_at": {
                    "type": "string"
                },
                "created_by": {
                    "type": "string"
                },
                "environment_id": {
                    "description": "EnvironmentID is the environment identifier for the pause",
                    "type": "string"
                },
                "id": {
                    "description": "ID is the unique identifier for the subscription pause",
                    "type": "string"
                },
                "metadata": {
                    "$ref": "#/definitions/types.Metadata"
                },
                "original_period_end": {
                    "description": "OriginalPeriodEnd is the end of the billing period when the pause was created",
                    "type": "string"
                },
                "original_period_start": {
                    "description": "OriginalPeriodStart is the start of the billing period when the pause was created",
                    "type": "string"
                },
                "pause_end": {
                    "description": "PauseEnd is when the pause will end (null for indefinite)",
                    "type": "string"
                },
                "pause_mode": {
                    "$ref": "#/definitions/types.PauseMode"
                },
                "pause_start": {
                    "description": "PauseStart is when the pause actually started",
                    "type": "string"
                },
                "pause_status": {
                    "$ref": "#/definitions/types.PauseStatus"
                },
                "reason": {
                    "description": "Reason is the reason for pausing",
                    "type": "string"
                },
                "resume_mode": {
                    "$ref": "#/definitions/types.ResumeMode"
                },
                "resumed_at": {
                    "description": "ResumedAt is when the pause was actually ended (if manually resumed)",
                    "type": "string"
                },
                "status": {
                    "$ref": "#/definitions/types.Status"
                },
                "subscription_id": {
                    "description": "SubscriptionID is the identifier for the subscription",
                    "type": "string"
                },
                "tenant_id": {
                    "type": "string"
                },
                "updated_at": {
                    "type": "string"
                },
                "updated_by": {
                    "type": "string"
                }
            }
        },
        "types.AggregationType": {
            "type": "string",
            "enum": [
                "COUNT",
                "SUM",
                "AVG",
                "COUNT_UNIQUE"
            ],
            "x-enum-varnames": [
                "AggregationCount",
                "AggregationSum",
                "AggregationAvg",
                "AggregationCountUnique"
            ]
        },
        "types.AutoTopupTrigger": {
            "type": "string",
            "enum": [
                "disabled",
                "balance_below_threshold"
            ],
            "x-enum-varnames": [
                "AutoTopupTriggerDisabled",
                "AutoTopupTriggerBalanceBelowThreshold"
            ]
        },
        "types.BillingCadence": {
            "type": "string",
            "enum": [
                "RECURRING",
                "ONETIME"
            ],
            "x-enum-varnames": [
                "BILLING_CADENCE_RECURRING",
                "BILLING_CADENCE_ONETIME"
            ]
        },
        "types.BillingModel": {
            "type": "string",
            "enum": [
                "FLAT_FEE",
                "PACKAGE",
                "TIERED"
            ],
            "x-enum-varnames": [
                "BILLING_MODEL_FLAT_FEE",
                "BILLING_MODEL_PACKAGE",
                "BILLING_MODEL_TIERED"
            ]
        },
        "types.BillingPeriod": {
            "type": "string",
            "enum": [
                "MONTHLY",
                "ANNUAL",
                "WEEKLY",
                "DAILY",
                "QUARTERLY",
                "HALF_YEARLY"
            ],
            "x-enum-varnames": [
                "BILLING_PERIOD_MONTHLY",
                "BILLING_PERIOD_ANNUAL",
                "BILLING_PERIOD_WEEKLY",
                "BILLING_PERIOD_DAILY",
                "BILLING_PERIOD_QUARTER",
                "BILLING_PERIOD_HALF_YEAR"
            ]
        },
        "types.BillingTier": {
            "type": "string",
            "enum": [
                "VOLUME",
                "SLAB"
            ],
            "x-enum-varnames": [
                "BILLING_TIER_VOLUME",
                "BILLING_TIER_SLAB"
            ]
        },
        "types.EntityType": {
            "type": "string",
            "enum": [
                "EVENTS",
                "PRICES",
                "CUSTOMERS"
            ],
            "x-enum-varnames": [
                "EntityTypeEvents",
                "EntityTypePrices",
                "EntityTypeCustomers"
            ]
        },
        "types.FeatureType": {
            "type": "string",
            "enum": [
                "metered",
                "boolean",
                "static"
            ],
            "x-enum-varnames": [
                "FeatureTypeMetered",
                "FeatureTypeBoolean",
                "FeatureTypeStatic"
            ]
        },
        "types.FileType": {
            "type": "string",
            "enum": [
                "CSV",
                "JSON"
            ],
            "x-enum-varnames": [
                "FileTypeCSV",
                "FileTypeJSON"
            ]
        },
        "types.InvoiceBillingReason": {
            "type": "string",
            "enum": [
                "SUBSCRIPTION_CREATE",
                "SUBSCRIPTION_CYCLE",
                "SUBSCRIPTION_UPDATE",
                "MANUAL"
            ],
            "x-enum-varnames": [
                "InvoiceBillingReasonSubscriptionCreate",
                "InvoiceBillingReasonSubscriptionCycle",
                "InvoiceBillingReasonSubscriptionUpdate",
                "InvoiceBillingReasonManual"
            ]
        },
        "types.InvoiceCadence": {
            "type": "string",
            "enum": [
                "ARREAR",
                "ADVANCE"
            ],
            "x-enum-varnames": [
                "InvoiceCadenceArrear",
                "InvoiceCadenceAdvance"
            ]
        },
        "types.InvoiceStatus": {
            "type": "string",
            "enum": [
                "DRAFT",
                "FINALIZED",
                "VOIDED"
            ],
            "x-enum-varnames": [
                "InvoiceStatusDraft",
                "InvoiceStatusFinalized",
                "InvoiceStatusVoided"
            ]
        },
        "types.InvoiceType": {
            "type": "string",
            "enum": [
                "SUBSCRIPTION",
                "ONE_OFF",
                "CREDIT"
            ],
            "x-enum-varnames": [
                "InvoiceTypeSubscription",
                "InvoiceTypeOneOff",
                "InvoiceTypeCredit"
            ]
        },
        "types.Metadata": {
            "type": "object",
            "additionalProperties": {
                "type": "string"
            }
        },
        "types.PaginationResponse": {
            "type": "object",
            "properties": {
                "limit": {
                    "type": "integer"
                },
                "offset": {
                    "type": "integer"
                },
                "total": {
                    "type": "integer"
                }
            }
        },
        "types.PauseMode": {
            "type": "string",
            "enum": [
                "immediate",
                "scheduled",
                "period_end"
            ],
            "x-enum-varnames": [
                "PauseModeImmediate",
                "PauseModeScheduled",
                "PauseModePeriodEnd"
            ]
        },
        "types.PauseStatus": {
            "type": "string",
            "enum": [
                "none",
                "active",
                "scheduled",
                "completed",
                "cancelled"
            ],
            "x-enum-varnames": [
                "PauseStatusNone",
                "PauseStatusActive",
                "PauseStatusScheduled",
                "PauseStatusCompleted",
                "PauseStatusCancelled"
            ]
        },
        "types.PaymentDestinationType": {
            "type": "string",
            "enum": [
                "INVOICE"
            ],
            "x-enum-varnames": [
                "PaymentDestinationTypeInvoice"
            ]
        },
        "types.PaymentMethodType": {
            "type": "string",
            "enum": [
                "CARD",
                "ACH",
                "OFFLINE",
                "CREDITS"
            ],
            "x-enum-varnames": [
                "PaymentMethodTypeCard",
                "PaymentMethodTypeACH",
                "PaymentMethodTypeOffline",
                "PaymentMethodTypeCredits"
            ]
        },
        "types.PaymentStatus": {
            "type": "string",
            "enum": [
                "PENDING",
                "PROCESSING",
                "SUCCEEDED",
                "FAILED",
                "REFUNDED",
                "PARTIALLY_REFUNDED"
            ],
            "x-enum-varnames": [
                "PaymentStatusPending",
                "PaymentStatusProcessing",
                "PaymentStatusSucceeded",
                "PaymentStatusFailed",
                "PaymentStatusRefunded",
                "PaymentStatusPartiallyRefunded"
            ]
        },
        "types.PriceType": {
            "type": "string",
            "enum": [
                "USAGE",
                "FIXED"
            ],
            "x-enum-varnames": [
                "PRICE_TYPE_USAGE",
                "PRICE_TYPE_FIXED"
            ]
        },
        "types.ResetUsage": {
            "type": "string",
            "enum": [
                "BILLING_PERIOD",
                "NEVER"
            ],
            "x-enum-varnames": [
                "ResetUsageBillingPeriod",
                "ResetUsageNever"
            ]
        },
        "types.ResumeMode": {
            "type": "string",
            "enum": [
                "immediate",
                "scheduled",
                "auto"
            ],
            "x-enum-varnames": [
                "ResumeModeImmediate",
                "ResumeModeScheduled",
                "ResumeModeAuto"
            ]
        },
        "types.SecretProvider": {
            "type": "string",
            "enum": [
                "flexprice",
                "stripe",
                "razorpay"
            ],
            "x-enum-varnames": [
                "SecretProviderFlexPrice",
                "SecretProviderStripe",
                "SecretProviderRazorpay"
            ]
        },
        "types.SecretType": {
            "type": "string",
            "enum": [
                "private_key",
                "publishable_key",
                "integration"
            ],
            "x-enum-varnames": [
                "SecretTypePrivateKey",
                "SecretTypePublishableKey",
                "SecretTypeIntegration"
            ]
        },
        "types.Status": {
            "type": "string",
            "enum": [
                "published",
                "deleted",
                "archived"
            ],
            "x-enum-varnames": [
                "StatusPublished",
                "StatusDeleted",
                "StatusArchived"
            ]
        },
        "types.SubscriptionStatus": {
            "type": "string",
            "enum": [
                "active",
                "paused",
                "cancelled",
                "incomplete",
                "incomplete_expired",
                "past_due",
                "trialing",
                "unpaid"
            ],
            "x-enum-varnames": [
                "SubscriptionStatusActive",
                "SubscriptionStatusPaused",
                "SubscriptionStatusCancelled",
                "SubscriptionStatusIncomplete",
                "SubscriptionStatusIncompleteExpired",
                "SubscriptionStatusPastDue",
                "SubscriptionStatusTrialing",
                "SubscriptionStatusUnpaid"
            ]
        },
        "types.TaskStatus": {
            "type": "string",
            "enum": [
                "PENDING",
                "PROCESSING",
                "COMPLETED",
                "FAILED"
            ],
            "x-enum-varnames": [
                "TaskStatusPending",
                "TaskStatusProcessing",
                "TaskStatusCompleted",
                "TaskStatusFailed"
            ]
        },
        "types.TaskType": {
            "type": "string",
            "enum": [
                "IMPORT",
                "EXPORT"
            ],
            "x-enum-varnames": [
                "TaskTypeImport",
                "TaskTypeExport"
            ]
        },
        "types.TransactionReason": {
            "type": "string",
            "enum": [
                "INVOICE_PAYMENT",
                "FREE_CREDIT_GRANT",
                "SUBSCRIPTION_CREDIT_GRANT",
                "PURCHASED_CREDIT_INVOICED",
                "PURCHASED_CREDIT_DIRECT",
                "INVOICE_REFUND",
                "CREDIT_EXPIRED",
                "WALLET_TERMINATION"
            ],
            "x-enum-varnames": [
                "TransactionReasonInvoicePayment",
                "TransactionReasonFreeCredit",
                "TransactionReasonSubscriptionCredit",
                "TransactionReasonPurchasedCreditInvoiced",
                "TransactionReasonPurchasedCreditDirect",
                "TransactionReasonInvoiceRefund",
                "TransactionReasonCreditExpired",
                "TransactionReasonWalletTermination"
            ]
        },
        "types.TransactionStatus": {
            "type": "string",
            "enum": [
                "pending",
                "completed",
                "failed"
            ],
            "x-enum-varnames": [
                "TransactionStatusPending",
                "TransactionStatusCompleted",
                "TransactionStatusFailed"
            ]
        },
        "types.TransactionType": {
            "type": "string",
            "enum": [
                "credit",
                "debit"
            ],
            "x-enum-varnames": [
                "TransactionTypeCredit",
                "TransactionTypeDebit"
            ]
        },
        "types.WalletConfig": {
            "type": "object",
            "properties": {
                "allowed_price_types": {
                    "description": "AllowedPriceTypes is a list of price types that are allowed for the wallet\nnil means all price types are allowed",
                    "type": "array",
                    "items": {
                        "$ref": "#/definitions/types.WalletConfigPriceType"
                    }
                }
            }
        },
        "types.WalletConfigPriceType": {
            "type": "string",
            "enum": [
                "ALL",
                "USAGE",
                "FIXED"
            ],
            "x-enum-varnames": [
                "WalletConfigPriceTypeAll",
                "WalletConfigPriceTypeUsage",
                "WalletConfigPriceTypeFixed"
            ]
        },
        "types.WalletStatus": {
            "type": "string",
            "enum": [
                "active",
                "frozen",
                "closed"
            ],
            "x-enum-varnames": [
                "WalletStatusActive",
                "WalletStatusFrozen",
                "WalletStatusClosed"
            ]
        },
        "types.WalletTxReferenceType": {
            "type": "string",
            "enum": [
                "INVOICE",
                "PAYMENT",
                "EXTERNAL",
                "REQUEST"
            ],
            "x-enum-varnames": [
                "WalletTxReferenceTypeInvoice",
                "WalletTxReferenceTypePayment",
                "WalletTxReferenceTypeExternal",
                "WalletTxReferenceTypeRequest"
            ]
        },
        "types.WalletType": {
            "type": "string",
            "enum": [
                "PROMOTIONAL",
                "PRE_PAID"
            ],
            "x-enum-varnames": [
                "WalletTypePromotional",
                "WalletTypePrePaid"
            ]
        },
        "types.WindowSize": {
            "type": "string",
            "enum": [
                "MINUTE",
                "HOUR",
                "DAY"
            ],
            "x-enum-varnames": [
                "WindowSizeMinute",
                "WindowSizeHour",
                "WindowSizeDay"
            ]
        }
    },
    "securityDefinitions": {
        "ApiKeyAuth": {
            "description": "Enter your API key in the format *x-api-key \u0026lt;api-key\u0026gt;**",
            "type": "apiKey",
            "name": "x-api-key",
            "in": "header"
        }
    }
}<|MERGE_RESOLUTION|>--- conflicted
+++ resolved
@@ -2440,366 +2440,6 @@
                 }
             }
         },
-<<<<<<< HEAD
-        "/meters": {
-            "get": {
-                "security": [
-                    {
-                        "ApiKeyAuth": []
-                    }
-                ],
-                "description": "Get all meters",
-                "produces": [
-                    "application/json"
-                ],
-                "tags": [
-                    "Meters"
-                ],
-                "summary": "List meters",
-                "parameters": [
-                    {
-                        "type": "string",
-                        "name": "end_time",
-                        "in": "query"
-                    },
-                    {
-                        "type": "string",
-                        "name": "event_name",
-                        "in": "query"
-                    },
-                    {
-                        "type": "string",
-                        "name": "expand",
-                        "in": "query"
-                    },
-                    {
-                        "maximum": 1000,
-                        "minimum": 1,
-                        "type": "integer",
-                        "name": "limit",
-                        "in": "query"
-                    },
-                    {
-                        "type": "array",
-                        "items": {
-                            "type": "string"
-                        },
-                        "collectionFormat": "csv",
-                        "name": "meter_ids",
-                        "in": "query"
-                    },
-                    {
-                        "minimum": 0,
-                        "type": "integer",
-                        "name": "offset",
-                        "in": "query"
-                    },
-                    {
-                        "enum": [
-                            "asc",
-                            "desc"
-                        ],
-                        "type": "string",
-                        "name": "order",
-                        "in": "query"
-                    },
-                    {
-                        "type": "string",
-                        "name": "sort",
-                        "in": "query"
-                    },
-                    {
-                        "type": "string",
-                        "name": "start_time",
-                        "in": "query"
-                    },
-                    {
-                        "enum": [
-                            "published",
-                            "deleted",
-                            "archived"
-                        ],
-                        "type": "string",
-                        "x-enum-varnames": [
-                            "StatusPublished",
-                            "StatusDeleted",
-                            "StatusArchived"
-                        ],
-                        "name": "status",
-                        "in": "query"
-                    }
-                ],
-                "responses": {
-                    "200": {
-                        "description": "OK",
-                        "schema": {
-                            "$ref": "#/definitions/dto.ListMetersResponse"
-                        }
-                    },
-                    "500": {
-                        "description": "Internal Server Error",
-                        "schema": {
-                            "$ref": "#/definitions/errors.ErrorResponse"
-                        }
-                    }
-                }
-            },
-            "post": {
-                "security": [
-                    {
-                        "ApiKeyAuth": []
-                    }
-                ],
-                "description": "Create a new meter with the specified configuration",
-                "consumes": [
-                    "application/json"
-                ],
-                "produces": [
-                    "application/json"
-                ],
-                "tags": [
-                    "Meters"
-                ],
-                "summary": "Create meter",
-                "parameters": [
-                    {
-                        "description": "Meter configuration",
-                        "name": "meter",
-                        "in": "body",
-                        "required": true,
-                        "schema": {
-                            "$ref": "#/definitions/dto.CreateMeterRequest"
-                        }
-                    }
-                ],
-                "responses": {
-                    "201": {
-                        "description": "Created",
-                        "schema": {
-                            "$ref": "#/definitions/dto.MeterResponse"
-                        }
-                    },
-                    "400": {
-                        "description": "Bad Request",
-                        "schema": {
-                            "$ref": "#/definitions/errors.ErrorResponse"
-                        }
-                    },
-                    "500": {
-                        "description": "Internal Server Error",
-                        "schema": {
-                            "$ref": "#/definitions/errors.ErrorResponse"
-                        }
-                    }
-                }
-            }
-        },
-        "/meters/{id}": {
-            "get": {
-                "security": [
-                    {
-                        "ApiKeyAuth": []
-                    }
-                ],
-                "description": "Get a specific meter by ID",
-                "produces": [
-                    "application/json"
-                ],
-                "tags": [
-                    "Meters"
-                ],
-                "summary": "Get meter",
-                "parameters": [
-                    {
-                        "type": "string",
-                        "description": "Meter ID",
-                        "name": "id",
-                        "in": "path",
-                        "required": true
-                    }
-                ],
-                "responses": {
-                    "200": {
-                        "description": "OK",
-                        "schema": {
-                            "$ref": "#/definitions/dto.MeterResponse"
-                        }
-                    },
-                    "404": {
-                        "description": "Not Found",
-                        "schema": {
-                            "$ref": "#/definitions/errors.ErrorResponse"
-                        }
-                    },
-                    "500": {
-                        "description": "Internal Server Error",
-                        "schema": {
-                            "$ref": "#/definitions/errors.ErrorResponse"
-                        }
-                    }
-                }
-            },
-            "put": {
-                "security": [
-                    {
-                        "ApiKeyAuth": []
-                    }
-                ],
-                "description": "Update an existing meter",
-                "consumes": [
-                    "application/json"
-                ],
-                "produces": [
-                    "application/json"
-                ],
-                "tags": [
-                    "Meters"
-                ],
-                "summary": "Update meter",
-                "parameters": [
-                    {
-                        "type": "string",
-                        "description": "Meter ID",
-                        "name": "id",
-                        "in": "path",
-                        "required": true
-                    },
-                    {
-                        "description": "Meter configuration",
-                        "name": "meter",
-                        "in": "body",
-                        "required": true,
-                        "schema": {
-                            "$ref": "#/definitions/dto.UpdateMeterRequest"
-                        }
-                    }
-                ],
-                "responses": {
-                    "200": {
-                        "description": "OK",
-                        "schema": {
-                            "$ref": "#/definitions/dto.MeterResponse"
-                        }
-                    },
-                    "400": {
-                        "description": "Bad Request",
-                        "schema": {
-                            "$ref": "#/definitions/errors.ErrorResponse"
-                        }
-                    },
-                    "404": {
-                        "description": "Not Found",
-                        "schema": {
-                            "$ref": "#/definitions/errors.ErrorResponse"
-                        }
-                    },
-                    "500": {
-                        "description": "Internal Server Error",
-                        "schema": {
-                            "$ref": "#/definitions/errors.ErrorResponse"
-                        }
-                    }
-                }
-            },
-            "delete": {
-                "security": [
-                    {
-                        "ApiKeyAuth": []
-                    }
-                ],
-                "description": "Delete an existing meter",
-                "produces": [
-                    "application/json"
-                ],
-                "tags": [
-                    "Meters"
-                ],
-                "summary": "Delete meter",
-                "parameters": [
-                    {
-                        "type": "string",
-                        "description": "Meter ID",
-                        "name": "id",
-                        "in": "path",
-                        "required": true
-                    }
-                ],
-                "responses": {
-                    "200": {
-                        "description": "message:Meter deleted successfully",
-                        "schema": {
-                            "type": "object",
-                            "additionalProperties": {
-                                "type": "string"
-                            }
-                        }
-                    },
-                    "404": {
-                        "description": "Not Found",
-                        "schema": {
-                            "$ref": "#/definitions/errors.ErrorResponse"
-                        }
-                    },
-                    "500": {
-                        "description": "Internal Server Error",
-                        "schema": {
-                            "$ref": "#/definitions/errors.ErrorResponse"
-                        }
-                    }
-                }
-            }
-        },
-        "/meters/{id}/disable": {
-            "post": {
-                "security": [
-                    {
-                        "ApiKeyAuth": []
-                    }
-                ],
-                "description": "Disable an existing meter",
-                "produces": [
-                    "application/json"
-                ],
-                "tags": [
-                    "Meters"
-                ],
-                "summary": "Disable meter [TODO: Deprecate]",
-                "parameters": [
-                    {
-                        "type": "string",
-                        "description": "Meter ID",
-                        "name": "id",
-                        "in": "path",
-                        "required": true
-                    }
-                ],
-                "responses": {
-                    "200": {
-                        "description": "message:Meter disabled successfully",
-                        "schema": {
-                            "type": "object",
-                            "additionalProperties": {
-                                "type": "string"
-                            }
-                        }
-                    },
-                    "404": {
-                        "description": "Not Found",
-                        "schema": {
-                            "$ref": "#/definitions/errors.ErrorResponse"
-                        }
-                    },
-                    "500": {
-                        "description": "Internal Server Error",
-                        "schema": {
-                            "$ref": "#/definitions/errors.ErrorResponse"
-                        }
-                    }
-                }
-            }
-        },
-=======
->>>>>>> 43521b4b
         "/payments": {
             "get": {
                 "security": [
