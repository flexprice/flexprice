--- conflicted
+++ resolved
@@ -153,8 +153,6 @@
 		field.Bool("enable_true_up").
 			Default(false).
 			Comment("Enable Commitment True Up Fee"),
-<<<<<<< HEAD
-=======
 		field.String("invoicing_customer_id").
 			SchemaType(map[string]string{
 				"postgres": "varchar(50)",
@@ -162,7 +160,6 @@
 			Optional().
 			Nillable().
 			Comment("Customer ID to use for invoicing (can differ from the subscription customer)"),
->>>>>>> a02b6541
 	}
 }
 
