package schema

import (
	"entgo.io/ent"
	"entgo.io/ent/dialect/entsql"
	"entgo.io/ent/schema/field"
	"entgo.io/ent/schema/index"
	baseMixin "github.com/flexprice/flexprice/ent/schema/mixin"
	"github.com/flexprice/flexprice/internal/types"
	"github.com/shopspring/decimal"
)

// Wallet holds the schema definition for the Wallet entity.
type Wallet struct {
	ent.Schema
}

// Mixin of the Wallet.
func (Wallet) Mixin() []ent.Mixin {
	return []ent.Mixin{
		baseMixin.BaseMixin{},
		baseMixin.EnvironmentMixin{},
	}
}

// Fields of the Wallet.
func (Wallet) Fields() []ent.Field {
	return []ent.Field{
		field.String("id").
			SchemaType(map[string]string{
				"postgres": "varchar(50)",
			}).
			Unique().
			Immutable(),
		field.String("name").
			SchemaType(map[string]string{
				"postgres": "varchar(255)",
			}).
			Optional(),
		field.String("customer_id").
			SchemaType(map[string]string{
				"postgres": "varchar(50)",
			}).
			NotEmpty().
			Immutable(),
		field.String("currency").
			SchemaType(map[string]string{
				"postgres": "varchar(10)",
			}).
			NotEmpty(),
		field.String("description").
			Optional(),
		field.JSON("metadata", map[string]string{}).
			Optional().
			SchemaType(map[string]string{
				"postgres": "jsonb",
			}),
		field.Other("balance", decimal.Decimal{}).
			SchemaType(map[string]string{
				"postgres": "numeric(20,9)",
			}).
			Default(decimal.Zero),
		field.Other("credit_balance", decimal.Decimal{}).
			SchemaType(map[string]string{
				"postgres": "numeric(20,9)",
			}).
			Annotations(
				entsql.Default("0"),
			),
		field.String("wallet_status").
			SchemaType(map[string]string{
				"postgres": "varchar(50)",
			}).
<<<<<<< HEAD
			Default(string(types.WalletStatusActive)),
		field.JSON("auto_topup", &types.AutoTopup{}).
=======
			Default(string(types.WalletStatusActive)).
			GoType(types.WalletStatus("")),
		field.String("auto_topup_trigger").
			SchemaType(map[string]string{
				"postgres": "varchar(50)",
			}).
			Optional().
			Nillable().
			Default(string(types.AutoTopupTriggerDisabled)).
			GoType(types.AutoTopupTrigger("")),
		field.Other("auto_topup_min_balance", decimal.Decimal{}).
			SchemaType(map[string]string{
				"postgres": "numeric(20,9)",
			}).
>>>>>>> 2c96326a
			Optional().
			SchemaType(map[string]string{
				"postgres": "jsonb",
			}),
		field.String("wallet_type").
			SchemaType(map[string]string{
				"postgres": "varchar(50)",
			}).
			Immutable().
			Default(string(types.WalletTypePrePaid)).
			GoType(types.WalletType("")),
		field.Other("conversion_rate", decimal.Decimal{}).
			SchemaType(map[string]string{
				"postgres": "numeric(10,5)",
			}).
			Immutable().
			Annotations(
				entsql.Default("1"),
			),
		field.JSON("config", types.WalletConfig{}).
			Optional(),
		field.JSON("alert_config", types.AlertConfig{}).
			Optional(),
		field.Bool("alert_enabled").
			Optional().
			Default(true),
		field.String("alert_state").
			SchemaType(map[string]string{
				"postgres": "varchar(50)",
			}).
			Optional().
			Default(string(types.AlertStateOk)).
			GoType(types.AlertState("")),
	}
}

// Edges of the Wallet.
func (Wallet) Edges() []ent.Edge {
	return nil
}

// Indexes of the Wallet.
func (Wallet) Indexes() []ent.Index {
	return []ent.Index{
		index.Fields("tenant_id", "environment_id", "customer_id", "status"),
		index.Fields("tenant_id", "environment_id", "status", "wallet_status"),
	}
}<|MERGE_RESOLUTION|>--- conflicted
+++ resolved
@@ -71,29 +71,13 @@
 			SchemaType(map[string]string{
 				"postgres": "varchar(50)",
 			}).
-<<<<<<< HEAD
-			Default(string(types.WalletStatusActive)),
-		field.JSON("auto_topup", &types.AutoTopup{}).
-=======
 			Default(string(types.WalletStatusActive)).
 			GoType(types.WalletStatus("")),
-		field.String("auto_topup_trigger").
-			SchemaType(map[string]string{
-				"postgres": "varchar(50)",
-			}).
-			Optional().
-			Nillable().
-			Default(string(types.AutoTopupTriggerDisabled)).
-			GoType(types.AutoTopupTrigger("")),
-		field.Other("auto_topup_min_balance", decimal.Decimal{}).
-			SchemaType(map[string]string{
-				"postgres": "numeric(20,9)",
-			}).
->>>>>>> 2c96326a
-			Optional().
+		field.JSON("auto_topup", &types.AutoTopup{}).
 			SchemaType(map[string]string{
 				"postgres": "jsonb",
-			}),
+			}).
+			Optional(),
 		field.String("wallet_type").
 			SchemaType(map[string]string{
 				"postgres": "varchar(50)",
