// Code generated by ent, DO NOT EDIT.

package subscription

import (
	"fmt"
	"time"

	"entgo.io/ent/dialect/sql"
	"entgo.io/ent/dialect/sql/sqlgraph"
	"github.com/shopspring/decimal"
)

const (
	// Label holds the string label denoting the subscription type in the database.
	Label = "subscription"
	// FieldID holds the string denoting the id field in the database.
	FieldID = "id"
	// FieldTenantID holds the string denoting the tenant_id field in the database.
	FieldTenantID = "tenant_id"
	// FieldStatus holds the string denoting the status field in the database.
	FieldStatus = "status"
	// FieldCreatedAt holds the string denoting the created_at field in the database.
	FieldCreatedAt = "created_at"
	// FieldUpdatedAt holds the string denoting the updated_at field in the database.
	FieldUpdatedAt = "updated_at"
	// FieldCreatedBy holds the string denoting the created_by field in the database.
	FieldCreatedBy = "created_by"
	// FieldUpdatedBy holds the string denoting the updated_by field in the database.
	FieldUpdatedBy = "updated_by"
	// FieldEnvironmentID holds the string denoting the environment_id field in the database.
	FieldEnvironmentID = "environment_id"
	// FieldLookupKey holds the string denoting the lookup_key field in the database.
	FieldLookupKey = "lookup_key"
	// FieldCustomerID holds the string denoting the customer_id field in the database.
	FieldCustomerID = "customer_id"
	// FieldPlanID holds the string denoting the plan_id field in the database.
	FieldPlanID = "plan_id"
	// FieldSubscriptionStatus holds the string denoting the subscription_status field in the database.
	FieldSubscriptionStatus = "subscription_status"
	// FieldCurrency holds the string denoting the currency field in the database.
	FieldCurrency = "currency"
	// FieldBillingAnchor holds the string denoting the billing_anchor field in the database.
	FieldBillingAnchor = "billing_anchor"
	// FieldStartDate holds the string denoting the start_date field in the database.
	FieldStartDate = "start_date"
	// FieldEndDate holds the string denoting the end_date field in the database.
	FieldEndDate = "end_date"
	// FieldCurrentPeriodStart holds the string denoting the current_period_start field in the database.
	FieldCurrentPeriodStart = "current_period_start"
	// FieldCurrentPeriodEnd holds the string denoting the current_period_end field in the database.
	FieldCurrentPeriodEnd = "current_period_end"
	// FieldCancelledAt holds the string denoting the cancelled_at field in the database.
	FieldCancelledAt = "cancelled_at"
	// FieldCancelAt holds the string denoting the cancel_at field in the database.
	FieldCancelAt = "cancel_at"
	// FieldCancelAtPeriodEnd holds the string denoting the cancel_at_period_end field in the database.
	FieldCancelAtPeriodEnd = "cancel_at_period_end"
	// FieldTrialStart holds the string denoting the trial_start field in the database.
	FieldTrialStart = "trial_start"
	// FieldTrialEnd holds the string denoting the trial_end field in the database.
	FieldTrialEnd = "trial_end"
	// FieldBillingCadence holds the string denoting the billing_cadence field in the database.
	FieldBillingCadence = "billing_cadence"
	// FieldBillingPeriod holds the string denoting the billing_period field in the database.
	FieldBillingPeriod = "billing_period"
	// FieldBillingPeriodCount holds the string denoting the billing_period_count field in the database.
	FieldBillingPeriodCount = "billing_period_count"
	// FieldVersion holds the string denoting the version field in the database.
	FieldVersion = "version"
	// FieldMetadata holds the string denoting the metadata field in the database.
	FieldMetadata = "metadata"
	// FieldPauseStatus holds the string denoting the pause_status field in the database.
	FieldPauseStatus = "pause_status"
	// FieldActivePauseID holds the string denoting the active_pause_id field in the database.
	FieldActivePauseID = "active_pause_id"
	// FieldBillingCycle holds the string denoting the billing_cycle field in the database.
	FieldBillingCycle = "billing_cycle"
	// FieldCommitmentAmount holds the string denoting the commitment_amount field in the database.
	FieldCommitmentAmount = "commitment_amount"
	// FieldOverageFactor holds the string denoting the overage_factor field in the database.
	FieldOverageFactor = "overage_factor"
<<<<<<< HEAD
	// FieldPaymentBehavior holds the string denoting the payment_behavior field in the database.
	FieldPaymentBehavior = "payment_behavior"
	// FieldCollectionMethod holds the string denoting the collection_method field in the database.
	FieldCollectionMethod = "collection_method"
	// FieldGatewayPaymentMethodID holds the string denoting the gateway_payment_method_id field in the database.
	FieldGatewayPaymentMethodID = "gateway_payment_method_id"
=======
	// FieldCustomerTimezone holds the string denoting the customer_timezone field in the database.
	FieldCustomerTimezone = "customer_timezone"
	// FieldProrationMode holds the string denoting the proration_mode field in the database.
	FieldProrationMode = "proration_mode"
>>>>>>> f2d723a5
	// EdgeLineItems holds the string denoting the line_items edge name in mutations.
	EdgeLineItems = "line_items"
	// EdgePauses holds the string denoting the pauses edge name in mutations.
	EdgePauses = "pauses"
	// EdgeCreditGrants holds the string denoting the credit_grants edge name in mutations.
	EdgeCreditGrants = "credit_grants"
	// EdgeSchedule holds the string denoting the schedule edge name in mutations.
	EdgeSchedule = "schedule"
	// EdgeCouponAssociations holds the string denoting the coupon_associations edge name in mutations.
	EdgeCouponAssociations = "coupon_associations"
	// EdgeCouponApplications holds the string denoting the coupon_applications edge name in mutations.
	EdgeCouponApplications = "coupon_applications"
	// Table holds the table name of the subscription in the database.
	Table = "subscriptions"
	// LineItemsTable is the table that holds the line_items relation/edge.
	LineItemsTable = "subscription_line_items"
	// LineItemsInverseTable is the table name for the SubscriptionLineItem entity.
	// It exists in this package in order to avoid circular dependency with the "subscriptionlineitem" package.
	LineItemsInverseTable = "subscription_line_items"
	// LineItemsColumn is the table column denoting the line_items relation/edge.
	LineItemsColumn = "subscription_id"
	// PausesTable is the table that holds the pauses relation/edge.
	PausesTable = "subscription_pauses"
	// PausesInverseTable is the table name for the SubscriptionPause entity.
	// It exists in this package in order to avoid circular dependency with the "subscriptionpause" package.
	PausesInverseTable = "subscription_pauses"
	// PausesColumn is the table column denoting the pauses relation/edge.
	PausesColumn = "subscription_id"
	// CreditGrantsTable is the table that holds the credit_grants relation/edge.
	CreditGrantsTable = "credit_grants"
	// CreditGrantsInverseTable is the table name for the CreditGrant entity.
	// It exists in this package in order to avoid circular dependency with the "creditgrant" package.
	CreditGrantsInverseTable = "credit_grants"
	// CreditGrantsColumn is the table column denoting the credit_grants relation/edge.
	CreditGrantsColumn = "subscription_id"
	// ScheduleTable is the table that holds the schedule relation/edge.
	ScheduleTable = "subscription_schedules"
	// ScheduleInverseTable is the table name for the SubscriptionSchedule entity.
	// It exists in this package in order to avoid circular dependency with the "subscriptionschedule" package.
	ScheduleInverseTable = "subscription_schedules"
	// ScheduleColumn is the table column denoting the schedule relation/edge.
	ScheduleColumn = "subscription_id"
	// CouponAssociationsTable is the table that holds the coupon_associations relation/edge.
	CouponAssociationsTable = "coupon_associations"
	// CouponAssociationsInverseTable is the table name for the CouponAssociation entity.
	// It exists in this package in order to avoid circular dependency with the "couponassociation" package.
	CouponAssociationsInverseTable = "coupon_associations"
	// CouponAssociationsColumn is the table column denoting the coupon_associations relation/edge.
	CouponAssociationsColumn = "subscription_id"
	// CouponApplicationsTable is the table that holds the coupon_applications relation/edge.
	CouponApplicationsTable = "coupon_applications"
	// CouponApplicationsInverseTable is the table name for the CouponApplication entity.
	// It exists in this package in order to avoid circular dependency with the "couponapplication" package.
	CouponApplicationsInverseTable = "coupon_applications"
	// CouponApplicationsColumn is the table column denoting the coupon_applications relation/edge.
	CouponApplicationsColumn = "subscription_id"
)

// Columns holds all SQL columns for subscription fields.
var Columns = []string{
	FieldID,
	FieldTenantID,
	FieldStatus,
	FieldCreatedAt,
	FieldUpdatedAt,
	FieldCreatedBy,
	FieldUpdatedBy,
	FieldEnvironmentID,
	FieldLookupKey,
	FieldCustomerID,
	FieldPlanID,
	FieldSubscriptionStatus,
	FieldCurrency,
	FieldBillingAnchor,
	FieldStartDate,
	FieldEndDate,
	FieldCurrentPeriodStart,
	FieldCurrentPeriodEnd,
	FieldCancelledAt,
	FieldCancelAt,
	FieldCancelAtPeriodEnd,
	FieldTrialStart,
	FieldTrialEnd,
	FieldBillingCadence,
	FieldBillingPeriod,
	FieldBillingPeriodCount,
	FieldVersion,
	FieldMetadata,
	FieldPauseStatus,
	FieldActivePauseID,
	FieldBillingCycle,
	FieldCommitmentAmount,
	FieldOverageFactor,
<<<<<<< HEAD
	FieldPaymentBehavior,
	FieldCollectionMethod,
	FieldGatewayPaymentMethodID,
=======
	FieldCustomerTimezone,
	FieldProrationMode,
>>>>>>> f2d723a5
}

// ValidColumn reports if the column name is valid (part of the table columns).
func ValidColumn(column string) bool {
	for i := range Columns {
		if column == Columns[i] {
			return true
		}
	}
	return false
}

var (
	// TenantIDValidator is a validator for the "tenant_id" field. It is called by the builders before save.
	TenantIDValidator func(string) error
	// DefaultStatus holds the default value on creation for the "status" field.
	DefaultStatus string
	// DefaultCreatedAt holds the default value on creation for the "created_at" field.
	DefaultCreatedAt func() time.Time
	// DefaultUpdatedAt holds the default value on creation for the "updated_at" field.
	DefaultUpdatedAt func() time.Time
	// UpdateDefaultUpdatedAt holds the default value on update for the "updated_at" field.
	UpdateDefaultUpdatedAt func() time.Time
	// DefaultEnvironmentID holds the default value on creation for the "environment_id" field.
	DefaultEnvironmentID string
	// CustomerIDValidator is a validator for the "customer_id" field. It is called by the builders before save.
	CustomerIDValidator func(string) error
	// PlanIDValidator is a validator for the "plan_id" field. It is called by the builders before save.
	PlanIDValidator func(string) error
	// DefaultSubscriptionStatus holds the default value on creation for the "subscription_status" field.
	DefaultSubscriptionStatus string
	// CurrencyValidator is a validator for the "currency" field. It is called by the builders before save.
	CurrencyValidator func(string) error
	// DefaultBillingAnchor holds the default value on creation for the "billing_anchor" field.
	DefaultBillingAnchor func() time.Time
	// DefaultStartDate holds the default value on creation for the "start_date" field.
	DefaultStartDate func() time.Time
	// DefaultCurrentPeriodStart holds the default value on creation for the "current_period_start" field.
	DefaultCurrentPeriodStart func() time.Time
	// DefaultCurrentPeriodEnd holds the default value on creation for the "current_period_end" field.
	DefaultCurrentPeriodEnd func() time.Time
	// DefaultCancelAtPeriodEnd holds the default value on creation for the "cancel_at_period_end" field.
	DefaultCancelAtPeriodEnd bool
	// BillingCadenceValidator is a validator for the "billing_cadence" field. It is called by the builders before save.
	BillingCadenceValidator func(string) error
	// BillingPeriodValidator is a validator for the "billing_period" field. It is called by the builders before save.
	BillingPeriodValidator func(string) error
	// DefaultBillingPeriodCount holds the default value on creation for the "billing_period_count" field.
	DefaultBillingPeriodCount int
	// DefaultVersion holds the default value on creation for the "version" field.
	DefaultVersion int
	// DefaultPauseStatus holds the default value on creation for the "pause_status" field.
	DefaultPauseStatus string
	// DefaultBillingCycle holds the default value on creation for the "billing_cycle" field.
	DefaultBillingCycle string
	// BillingCycleValidator is a validator for the "billing_cycle" field. It is called by the builders before save.
	BillingCycleValidator func(string) error
	// DefaultOverageFactor holds the default value on creation for the "overage_factor" field.
	DefaultOverageFactor decimal.Decimal
	// DefaultCustomerTimezone holds the default value on creation for the "customer_timezone" field.
	DefaultCustomerTimezone string
	// DefaultProrationMode holds the default value on creation for the "proration_mode" field.
	DefaultProrationMode string
	// ProrationModeValidator is a validator for the "proration_mode" field. It is called by the builders before save.
	ProrationModeValidator func(string) error
)

// PaymentBehavior defines the type for the "payment_behavior" enum field.
type PaymentBehavior string

// PaymentBehaviorDefaultActive is the default value of the PaymentBehavior enum.
const DefaultPaymentBehavior = PaymentBehaviorDefaultActive

// PaymentBehavior values.
const (
	PaymentBehaviorAllowIncomplete   PaymentBehavior = "allow_incomplete"
	PaymentBehaviorDefaultIncomplete PaymentBehavior = "default_incomplete"
	PaymentBehaviorErrorIfIncomplete PaymentBehavior = "error_if_incomplete"
	PaymentBehaviorDefaultActive     PaymentBehavior = "default_active"
)

func (pb PaymentBehavior) String() string {
	return string(pb)
}

// PaymentBehaviorValidator is a validator for the "payment_behavior" field enum values. It is called by the builders before save.
func PaymentBehaviorValidator(pb PaymentBehavior) error {
	switch pb {
	case PaymentBehaviorAllowIncomplete, PaymentBehaviorDefaultIncomplete, PaymentBehaviorErrorIfIncomplete, PaymentBehaviorDefaultActive:
		return nil
	default:
		return fmt.Errorf("subscription: invalid enum value for payment_behavior field: %q", pb)
	}
}

// CollectionMethod defines the type for the "collection_method" enum field.
type CollectionMethod string

// CollectionMethodChargeAutomatically is the default value of the CollectionMethod enum.
const DefaultCollectionMethod = CollectionMethodChargeAutomatically

// CollectionMethod values.
const (
	CollectionMethodChargeAutomatically CollectionMethod = "charge_automatically"
	CollectionMethodSendInvoice         CollectionMethod = "send_invoice"
)

func (cm CollectionMethod) String() string {
	return string(cm)
}

// CollectionMethodValidator is a validator for the "collection_method" field enum values. It is called by the builders before save.
func CollectionMethodValidator(cm CollectionMethod) error {
	switch cm {
	case CollectionMethodChargeAutomatically, CollectionMethodSendInvoice:
		return nil
	default:
		return fmt.Errorf("subscription: invalid enum value for collection_method field: %q", cm)
	}
}

// OrderOption defines the ordering options for the Subscription queries.
type OrderOption func(*sql.Selector)

// ByID orders the results by the id field.
func ByID(opts ...sql.OrderTermOption) OrderOption {
	return sql.OrderByField(FieldID, opts...).ToFunc()
}

// ByTenantID orders the results by the tenant_id field.
func ByTenantID(opts ...sql.OrderTermOption) OrderOption {
	return sql.OrderByField(FieldTenantID, opts...).ToFunc()
}

// ByStatus orders the results by the status field.
func ByStatus(opts ...sql.OrderTermOption) OrderOption {
	return sql.OrderByField(FieldStatus, opts...).ToFunc()
}

// ByCreatedAt orders the results by the created_at field.
func ByCreatedAt(opts ...sql.OrderTermOption) OrderOption {
	return sql.OrderByField(FieldCreatedAt, opts...).ToFunc()
}

// ByUpdatedAt orders the results by the updated_at field.
func ByUpdatedAt(opts ...sql.OrderTermOption) OrderOption {
	return sql.OrderByField(FieldUpdatedAt, opts...).ToFunc()
}

// ByCreatedBy orders the results by the created_by field.
func ByCreatedBy(opts ...sql.OrderTermOption) OrderOption {
	return sql.OrderByField(FieldCreatedBy, opts...).ToFunc()
}

// ByUpdatedBy orders the results by the updated_by field.
func ByUpdatedBy(opts ...sql.OrderTermOption) OrderOption {
	return sql.OrderByField(FieldUpdatedBy, opts...).ToFunc()
}

// ByEnvironmentID orders the results by the environment_id field.
func ByEnvironmentID(opts ...sql.OrderTermOption) OrderOption {
	return sql.OrderByField(FieldEnvironmentID, opts...).ToFunc()
}

// ByLookupKey orders the results by the lookup_key field.
func ByLookupKey(opts ...sql.OrderTermOption) OrderOption {
	return sql.OrderByField(FieldLookupKey, opts...).ToFunc()
}

// ByCustomerID orders the results by the customer_id field.
func ByCustomerID(opts ...sql.OrderTermOption) OrderOption {
	return sql.OrderByField(FieldCustomerID, opts...).ToFunc()
}

// ByPlanID orders the results by the plan_id field.
func ByPlanID(opts ...sql.OrderTermOption) OrderOption {
	return sql.OrderByField(FieldPlanID, opts...).ToFunc()
}

// BySubscriptionStatus orders the results by the subscription_status field.
func BySubscriptionStatus(opts ...sql.OrderTermOption) OrderOption {
	return sql.OrderByField(FieldSubscriptionStatus, opts...).ToFunc()
}

// ByCurrency orders the results by the currency field.
func ByCurrency(opts ...sql.OrderTermOption) OrderOption {
	return sql.OrderByField(FieldCurrency, opts...).ToFunc()
}

// ByBillingAnchor orders the results by the billing_anchor field.
func ByBillingAnchor(opts ...sql.OrderTermOption) OrderOption {
	return sql.OrderByField(FieldBillingAnchor, opts...).ToFunc()
}

// ByStartDate orders the results by the start_date field.
func ByStartDate(opts ...sql.OrderTermOption) OrderOption {
	return sql.OrderByField(FieldStartDate, opts...).ToFunc()
}

// ByEndDate orders the results by the end_date field.
func ByEndDate(opts ...sql.OrderTermOption) OrderOption {
	return sql.OrderByField(FieldEndDate, opts...).ToFunc()
}

// ByCurrentPeriodStart orders the results by the current_period_start field.
func ByCurrentPeriodStart(opts ...sql.OrderTermOption) OrderOption {
	return sql.OrderByField(FieldCurrentPeriodStart, opts...).ToFunc()
}

// ByCurrentPeriodEnd orders the results by the current_period_end field.
func ByCurrentPeriodEnd(opts ...sql.OrderTermOption) OrderOption {
	return sql.OrderByField(FieldCurrentPeriodEnd, opts...).ToFunc()
}

// ByCancelledAt orders the results by the cancelled_at field.
func ByCancelledAt(opts ...sql.OrderTermOption) OrderOption {
	return sql.OrderByField(FieldCancelledAt, opts...).ToFunc()
}

// ByCancelAt orders the results by the cancel_at field.
func ByCancelAt(opts ...sql.OrderTermOption) OrderOption {
	return sql.OrderByField(FieldCancelAt, opts...).ToFunc()
}

// ByCancelAtPeriodEnd orders the results by the cancel_at_period_end field.
func ByCancelAtPeriodEnd(opts ...sql.OrderTermOption) OrderOption {
	return sql.OrderByField(FieldCancelAtPeriodEnd, opts...).ToFunc()
}

// ByTrialStart orders the results by the trial_start field.
func ByTrialStart(opts ...sql.OrderTermOption) OrderOption {
	return sql.OrderByField(FieldTrialStart, opts...).ToFunc()
}

// ByTrialEnd orders the results by the trial_end field.
func ByTrialEnd(opts ...sql.OrderTermOption) OrderOption {
	return sql.OrderByField(FieldTrialEnd, opts...).ToFunc()
}

// ByBillingCadence orders the results by the billing_cadence field.
func ByBillingCadence(opts ...sql.OrderTermOption) OrderOption {
	return sql.OrderByField(FieldBillingCadence, opts...).ToFunc()
}

// ByBillingPeriod orders the results by the billing_period field.
func ByBillingPeriod(opts ...sql.OrderTermOption) OrderOption {
	return sql.OrderByField(FieldBillingPeriod, opts...).ToFunc()
}

// ByBillingPeriodCount orders the results by the billing_period_count field.
func ByBillingPeriodCount(opts ...sql.OrderTermOption) OrderOption {
	return sql.OrderByField(FieldBillingPeriodCount, opts...).ToFunc()
}

// ByVersion orders the results by the version field.
func ByVersion(opts ...sql.OrderTermOption) OrderOption {
	return sql.OrderByField(FieldVersion, opts...).ToFunc()
}

// ByPauseStatus orders the results by the pause_status field.
func ByPauseStatus(opts ...sql.OrderTermOption) OrderOption {
	return sql.OrderByField(FieldPauseStatus, opts...).ToFunc()
}

// ByActivePauseID orders the results by the active_pause_id field.
func ByActivePauseID(opts ...sql.OrderTermOption) OrderOption {
	return sql.OrderByField(FieldActivePauseID, opts...).ToFunc()
}

// ByBillingCycle orders the results by the billing_cycle field.
func ByBillingCycle(opts ...sql.OrderTermOption) OrderOption {
	return sql.OrderByField(FieldBillingCycle, opts...).ToFunc()
}

// ByCommitmentAmount orders the results by the commitment_amount field.
func ByCommitmentAmount(opts ...sql.OrderTermOption) OrderOption {
	return sql.OrderByField(FieldCommitmentAmount, opts...).ToFunc()
}

// ByOverageFactor orders the results by the overage_factor field.
func ByOverageFactor(opts ...sql.OrderTermOption) OrderOption {
	return sql.OrderByField(FieldOverageFactor, opts...).ToFunc()
}

<<<<<<< HEAD
// ByPaymentBehavior orders the results by the payment_behavior field.
func ByPaymentBehavior(opts ...sql.OrderTermOption) OrderOption {
	return sql.OrderByField(FieldPaymentBehavior, opts...).ToFunc()
}

// ByCollectionMethod orders the results by the collection_method field.
func ByCollectionMethod(opts ...sql.OrderTermOption) OrderOption {
	return sql.OrderByField(FieldCollectionMethod, opts...).ToFunc()
}

// ByGatewayPaymentMethodID orders the results by the gateway_payment_method_id field.
func ByGatewayPaymentMethodID(opts ...sql.OrderTermOption) OrderOption {
	return sql.OrderByField(FieldGatewayPaymentMethodID, opts...).ToFunc()
=======
// ByCustomerTimezone orders the results by the customer_timezone field.
func ByCustomerTimezone(opts ...sql.OrderTermOption) OrderOption {
	return sql.OrderByField(FieldCustomerTimezone, opts...).ToFunc()
}

// ByProrationMode orders the results by the proration_mode field.
func ByProrationMode(opts ...sql.OrderTermOption) OrderOption {
	return sql.OrderByField(FieldProrationMode, opts...).ToFunc()
>>>>>>> f2d723a5
}

// ByLineItemsCount orders the results by line_items count.
func ByLineItemsCount(opts ...sql.OrderTermOption) OrderOption {
	return func(s *sql.Selector) {
		sqlgraph.OrderByNeighborsCount(s, newLineItemsStep(), opts...)
	}
}

// ByLineItems orders the results by line_items terms.
func ByLineItems(term sql.OrderTerm, terms ...sql.OrderTerm) OrderOption {
	return func(s *sql.Selector) {
		sqlgraph.OrderByNeighborTerms(s, newLineItemsStep(), append([]sql.OrderTerm{term}, terms...)...)
	}
}

// ByPausesCount orders the results by pauses count.
func ByPausesCount(opts ...sql.OrderTermOption) OrderOption {
	return func(s *sql.Selector) {
		sqlgraph.OrderByNeighborsCount(s, newPausesStep(), opts...)
	}
}

// ByPauses orders the results by pauses terms.
func ByPauses(term sql.OrderTerm, terms ...sql.OrderTerm) OrderOption {
	return func(s *sql.Selector) {
		sqlgraph.OrderByNeighborTerms(s, newPausesStep(), append([]sql.OrderTerm{term}, terms...)...)
	}
}

// ByCreditGrantsCount orders the results by credit_grants count.
func ByCreditGrantsCount(opts ...sql.OrderTermOption) OrderOption {
	return func(s *sql.Selector) {
		sqlgraph.OrderByNeighborsCount(s, newCreditGrantsStep(), opts...)
	}
}

// ByCreditGrants orders the results by credit_grants terms.
func ByCreditGrants(term sql.OrderTerm, terms ...sql.OrderTerm) OrderOption {
	return func(s *sql.Selector) {
		sqlgraph.OrderByNeighborTerms(s, newCreditGrantsStep(), append([]sql.OrderTerm{term}, terms...)...)
	}
}

// ByScheduleField orders the results by schedule field.
func ByScheduleField(field string, opts ...sql.OrderTermOption) OrderOption {
	return func(s *sql.Selector) {
		sqlgraph.OrderByNeighborTerms(s, newScheduleStep(), sql.OrderByField(field, opts...))
	}
}

// ByCouponAssociationsCount orders the results by coupon_associations count.
func ByCouponAssociationsCount(opts ...sql.OrderTermOption) OrderOption {
	return func(s *sql.Selector) {
		sqlgraph.OrderByNeighborsCount(s, newCouponAssociationsStep(), opts...)
	}
}

// ByCouponAssociations orders the results by coupon_associations terms.
func ByCouponAssociations(term sql.OrderTerm, terms ...sql.OrderTerm) OrderOption {
	return func(s *sql.Selector) {
		sqlgraph.OrderByNeighborTerms(s, newCouponAssociationsStep(), append([]sql.OrderTerm{term}, terms...)...)
	}
}

// ByCouponApplicationsCount orders the results by coupon_applications count.
func ByCouponApplicationsCount(opts ...sql.OrderTermOption) OrderOption {
	return func(s *sql.Selector) {
		sqlgraph.OrderByNeighborsCount(s, newCouponApplicationsStep(), opts...)
	}
}

// ByCouponApplications orders the results by coupon_applications terms.
func ByCouponApplications(term sql.OrderTerm, terms ...sql.OrderTerm) OrderOption {
	return func(s *sql.Selector) {
		sqlgraph.OrderByNeighborTerms(s, newCouponApplicationsStep(), append([]sql.OrderTerm{term}, terms...)...)
	}
}
func newLineItemsStep() *sqlgraph.Step {
	return sqlgraph.NewStep(
		sqlgraph.From(Table, FieldID),
		sqlgraph.To(LineItemsInverseTable, FieldID),
		sqlgraph.Edge(sqlgraph.O2M, false, LineItemsTable, LineItemsColumn),
	)
}
func newPausesStep() *sqlgraph.Step {
	return sqlgraph.NewStep(
		sqlgraph.From(Table, FieldID),
		sqlgraph.To(PausesInverseTable, FieldID),
		sqlgraph.Edge(sqlgraph.O2M, false, PausesTable, PausesColumn),
	)
}
func newCreditGrantsStep() *sqlgraph.Step {
	return sqlgraph.NewStep(
		sqlgraph.From(Table, FieldID),
		sqlgraph.To(CreditGrantsInverseTable, FieldID),
		sqlgraph.Edge(sqlgraph.O2M, false, CreditGrantsTable, CreditGrantsColumn),
	)
}
func newScheduleStep() *sqlgraph.Step {
	return sqlgraph.NewStep(
		sqlgraph.From(Table, FieldID),
		sqlgraph.To(ScheduleInverseTable, FieldID),
		sqlgraph.Edge(sqlgraph.O2O, false, ScheduleTable, ScheduleColumn),
	)
}
func newCouponAssociationsStep() *sqlgraph.Step {
	return sqlgraph.NewStep(
		sqlgraph.From(Table, FieldID),
		sqlgraph.To(CouponAssociationsInverseTable, FieldID),
		sqlgraph.Edge(sqlgraph.O2M, false, CouponAssociationsTable, CouponAssociationsColumn),
	)
}
func newCouponApplicationsStep() *sqlgraph.Step {
	return sqlgraph.NewStep(
		sqlgraph.From(Table, FieldID),
		sqlgraph.To(CouponApplicationsInverseTable, FieldID),
		sqlgraph.Edge(sqlgraph.O2M, false, CouponApplicationsTable, CouponApplicationsColumn),
	)
}<|MERGE_RESOLUTION|>--- conflicted
+++ resolved
@@ -80,19 +80,16 @@
 	FieldCommitmentAmount = "commitment_amount"
 	// FieldOverageFactor holds the string denoting the overage_factor field in the database.
 	FieldOverageFactor = "overage_factor"
-<<<<<<< HEAD
 	// FieldPaymentBehavior holds the string denoting the payment_behavior field in the database.
 	FieldPaymentBehavior = "payment_behavior"
 	// FieldCollectionMethod holds the string denoting the collection_method field in the database.
 	FieldCollectionMethod = "collection_method"
 	// FieldGatewayPaymentMethodID holds the string denoting the gateway_payment_method_id field in the database.
 	FieldGatewayPaymentMethodID = "gateway_payment_method_id"
-=======
 	// FieldCustomerTimezone holds the string denoting the customer_timezone field in the database.
 	FieldCustomerTimezone = "customer_timezone"
 	// FieldProrationMode holds the string denoting the proration_mode field in the database.
 	FieldProrationMode = "proration_mode"
->>>>>>> f2d723a5
 	// EdgeLineItems holds the string denoting the line_items edge name in mutations.
 	EdgeLineItems = "line_items"
 	// EdgePauses holds the string denoting the pauses edge name in mutations.
@@ -186,14 +183,11 @@
 	FieldBillingCycle,
 	FieldCommitmentAmount,
 	FieldOverageFactor,
-<<<<<<< HEAD
 	FieldPaymentBehavior,
 	FieldCollectionMethod,
 	FieldGatewayPaymentMethodID,
-=======
 	FieldCustomerTimezone,
 	FieldProrationMode,
->>>>>>> f2d723a5
 }
 
 // ValidColumn reports if the column name is valid (part of the table columns).
@@ -478,7 +472,6 @@
 	return sql.OrderByField(FieldOverageFactor, opts...).ToFunc()
 }
 
-<<<<<<< HEAD
 // ByPaymentBehavior orders the results by the payment_behavior field.
 func ByPaymentBehavior(opts ...sql.OrderTermOption) OrderOption {
 	return sql.OrderByField(FieldPaymentBehavior, opts...).ToFunc()
@@ -492,7 +485,8 @@
 // ByGatewayPaymentMethodID orders the results by the gateway_payment_method_id field.
 func ByGatewayPaymentMethodID(opts ...sql.OrderTermOption) OrderOption {
 	return sql.OrderByField(FieldGatewayPaymentMethodID, opts...).ToFunc()
-=======
+}
+
 // ByCustomerTimezone orders the results by the customer_timezone field.
 func ByCustomerTimezone(opts ...sql.OrderTermOption) OrderOption {
 	return sql.OrderByField(FieldCustomerTimezone, opts...).ToFunc()
@@ -501,7 +495,6 @@
 // ByProrationMode orders the results by the proration_mode field.
 func ByProrationMode(opts ...sql.OrderTermOption) OrderOption {
 	return sql.OrderByField(FieldProrationMode, opts...).ToFunc()
->>>>>>> f2d723a5
 }
 
 // ByLineItemsCount orders the results by line_items count.
