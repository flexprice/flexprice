--- conflicted
+++ resolved
@@ -95,14 +95,10 @@
 
 // GetCustomerUsageSummaryRequest represents the request for getting customer usage summary
 type GetCustomerUsageSummaryRequest struct {
-<<<<<<< HEAD
-	FeatureIDs        []string `json:"feature_ids,omitempty" form:"feature_ids"`
-	FeatureLookupKeys []string `json:"feature_lookup_keys,omitempty" form:"feature_lookup_keys"`
-=======
 	CustomerID        string   `json:"customer_id,omitempty" form:"customer_id"`
 	CustomerLookupKey string   `json:"customer_lookup_key,omitempty" form:"customer_lookup_key"`
 	FeatureIDs        []string `json:"feature_ids,omitempty" form:"feature_ids"`
->>>>>>> eab279af
+	FeatureLookupKeys []string `json:"feature_lookup_keys,omitempty" form:"feature_lookup_keys"`
 	SubscriptionIDs   []string `json:"subscription_ids,omitempty" form:"subscription_ids"`
 }
 
