package dto

import (
	"context"
	"fmt"
	"strings"
	"time"

	"github.com/flexprice/flexprice/internal/domain/price"
	"github.com/flexprice/flexprice/internal/domain/subscription"
	ierr "github.com/flexprice/flexprice/internal/errors"
	"github.com/flexprice/flexprice/internal/types"
	"github.com/flexprice/flexprice/internal/validator"
	"github.com/samber/lo"
	"github.com/shopspring/decimal"
)

// SubscriptionPhaseCreateRequest represents the request to create a subscription phase
type SubscriptionPhaseCreateRequest struct {
	StartDate time.Time  `json:"start_date" validate:"required"`
	EndDate   *time.Time `json:"end_date,omitempty"`

	// Coupons represents subscription-level coupons to be applied to this phase
	Coupons []string `json:"coupons,omitempty"`

	// LineItemCoupons represents line item-level coupons (map of line_item_id to coupon IDs)
	LineItemCoupons map[string][]string `json:"line_item_coupons,omitempty"`

	// OverrideLineItems allows customizing specific prices for this phase
	// If not provided, phase will use the same line items as the subscription (plan prices)
	OverrideLineItems []OverrideLineItemRequest `json:"override_line_items,omitempty" validate:"omitempty,dive"`

	Metadata map[string]string `json:"metadata,omitempty"`
}

// Validate validates the SubscriptionPhaseCreateRequest
func (r *SubscriptionPhaseCreateRequest) Validate() error {
	if err := validator.ValidateRequest(r); err != nil {
		return err
	}

	if r.EndDate != nil && r.EndDate.Before(r.StartDate) {
		return ierr.NewError("end_date cannot be before start_date").
			WithHint("Ensure the phase end date is on or after the start date").
			Mark(ierr.ErrValidation)
	}

	return nil
}

// ToSubscriptionPhase converts the request to a domain SubscriptionPhase

func (r *SubscriptionPhaseCreateRequest) ToSubscriptionPhase(ctx context.Context, subscriptionID string) *subscription.SubscriptionPhase {
	return &subscription.SubscriptionPhase{
		ID:             types.GenerateUUIDWithPrefix(types.UUID_PREFIX_SUBSCRIPTION_PHASE),
		SubscriptionID: subscriptionID,
		StartDate:      r.StartDate,
		EndDate:        r.EndDate,
		Metadata:       r.Metadata,
		EnvironmentID:  types.GetEnvironmentID(ctx),
		BaseModel:      types.GetDefaultBaseModel(ctx),
	}
}

// SubscriptionCouponRequest represents a coupon to be applied to a subscription
// If LineItemID is provided, the coupon is applied to that specific line item
// If LineItemID is omitted, the coupon is applied at the subscription level
type SubscriptionCouponRequest struct {
	CouponID            string     `json:"coupon_id" validate:"required"`
	StartDate           time.Time  `json:"start_date" validate:"required"`
	EndDate             *time.Time `json:"end_date,omitempty"`
	LineItemID          *string    `json:"line_item_id,omitempty"`
	SubscriptionPhaseID *string    `json:"subscription_phase_id,omitempty"`
}

// Validate validates the SubscriptionCouponRequest
func (r *SubscriptionCouponRequest) Validate() error {

	if err := validator.ValidateRequest(r); err != nil {
		return err
	}

	// Validate date range if EndDate is provided
	if r.EndDate != nil {
		if r.EndDate.Before(r.StartDate) {
			return ierr.NewError("end_date cannot be before start_date").
				WithHint("Ensure the coupon end date is on or after the start date").
				Mark(ierr.ErrValidation)
		}
	}

	return nil
}

type CreateSubscriptionRequest struct {

	// customer_id is the flexprice customer id
	// and it is prioritized over external_customer_id in case both are provided.
	CustomerID string `json:"customer_id"`

	// external_customer_id is the customer id in your DB
	// and must be same as what you provided as external_id while creating the customer in flexprice.
	ExternalCustomerID string               `json:"external_customer_id"`
	PlanID             string               `json:"plan_id" validate:"required"`
	Currency           string               `json:"currency" validate:"required,len=3"`
	LookupKey          string               `json:"lookup_key"`
	StartDate          *time.Time           `json:"start_date,omitempty"`
	EndDate            *time.Time           `json:"end_date,omitempty"`
	TrialStart         *time.Time           `json:"trial_start,omitempty"`
	TrialEnd           *time.Time           `json:"trial_end,omitempty"`
	BillingCadence     types.BillingCadence `json:"billing_cadence" validate:"required"`
	BillingPeriod      types.BillingPeriod  `json:"billing_period" validate:"required"`
	BillingPeriodCount int                  `json:"billing_period_count" default:"1"`
	Metadata           map[string]string    `json:"metadata,omitempty"`

	// BillingCycle is the cycle of the billing anchor.
	// This is used to determine the billing date for the subscription (i.e set the billing anchor)
	// If not set, the default value is anniversary. Possible values are anniversary and calendar.
	// Anniversary billing means the billing anchor will be the start date of the subscription.
	// Calendar billing means the billing anchor will be the appropriate date based on the billing period.
	// For example, if the billing period is month and the start date is 2025-04-15 then in case of
	// calendar billing the billing anchor will be 2025-05-01 vs 2025-04-15 for anniversary billing.
	BillingCycle types.BillingCycle `json:"billing_cycle"`

	// Credit grants to be applied when subscription is created
	CreditGrants []CreateCreditGrantRequest `json:"credit_grants,omitempty"`

	// CommitmentAmount is the minimum amount a customer commits to paying for a billing period
	CommitmentAmount *decimal.Decimal `json:"commitment_amount,omitempty"`

	// OverageFactor is a multiplier applied to usage beyond the commitment amount
	OverageFactor *decimal.Decimal `json:"overage_factor,omitempty"`

	// tax_rate_overrides is the tax rate overrides	to be applied to the subscription
	TaxRateOverrides []*TaxRateOverride `json:"tax_rate_overrides,omitempty"`

	Coupons []string `json:"coupons,omitempty"`

	LineItemCoupons map[string][]string `json:"line_item_coupons,omitempty"`

	// OverrideLineItems allows customizing specific prices for this subscription
	OverrideLineItems []OverrideLineItemRequest `json:"override_line_items,omitempty" validate:"omitempty,dive"`
	// OverrideEntitlements allows customizing specific entitlements for this subscription
	OverrideEntitlements []OverrideEntitlementRequest `json:"override_entitlements,omitempty" validate:"omitempty,dive"`
	// Addons represents addons to be added to the subscription during creation
	Addons []AddAddonToSubscriptionRequest `json:"addons,omitempty" validate:"omitempty,dive"`

	// Phases represents subscription phases to be created with the subscription
	Phases []SubscriptionPhaseCreateRequest `json:"phases,omitempty" validate:"omitempty,dive"`

	// Payment behavior configuration
	PaymentBehavior        *types.PaymentBehavior `json:"payment_behavior,omitempty"`
	GatewayPaymentMethodID *string                `json:"gateway_payment_method_id,omitempty"`

	// collection_method determines how invoices are collected
	// "default_incomplete" - subscription waits for payment confirmation before activation
	// "send_invoice" - subscription activates immediately, invoice is sent for payment
	CollectionMethod *types.CollectionMethod `json:"collection_method,omitempty"`

	// ProrationBehavior controls how proration is handled.
	// If not set, the default value is none. Possible values are create_prorations and none.
	// create_prorations means the proration will be calculated and applied.
	// none means the proration will not be calculated.
	// This is IGNORED when the billing cycle is anniversary.
	ProrationBehavior types.ProrationBehavior `json:"proration_behavior,omitempty"`

	// Timezone of the customer.
	// If not set, the default value is UTC.
	CustomerTimezone string `json:"customer_timezone" validate:"omitempty,timezone"`

	//Billing Anchor
	BillingAnchor *time.Time `json:"-"`

	// Workflow
<<<<<<< HEAD
	Workflow           *types.TemporalWorkflowType `json:"-"`
	SubscriptionStatus types.SubscriptionStatus    `json:"-,omitempty"`

	// Enable Commitment True Up Fee
	EnableTrueUp bool `json:"enable_true_up"`
=======
	Workflow *types.TemporalWorkflowType `json:"-"`

	// SubscriptionStatus determines the initial status of the subscription
	// If set to "draft", the subscription will be created as a draft (skips invoice creation and payment processing)
	SubscriptionStatus types.SubscriptionStatus `json:"subscription_status,omitempty"`
>>>>>>> 997db0c8
}

// AddAddonRequest is used by body-based endpoint /subscriptions/addon
type AddAddonRequest struct {
	SubscriptionID                string `json:"subscription_id" validate:"required"`
	AddAddonToSubscriptionRequest `json:",inline"`
}

// RemoveAddonRequest is used by body-based endpoint /subscriptions/addon (DELETE)
type RemoveAddonRequest struct {
	AddonAssociationID string     `json:"addon_association_id" validate:"required"`
	Reason             string     `json:"reason"`
	EffectiveFrom      *time.Time `json:"effective_from,omitempty"`
}

func (r *RemoveAddonRequest) Validate() error {

	if r.EffectiveFrom != nil && r.EffectiveFrom.Before(time.Now()) {
		return ierr.NewError("effective_from date is invalid").
			WithHint("end date cannot be in the past").
			WithReportableDetails(map[string]interface{}{
				"addon_association_id": r.AddonAssociationID,
				"effective_from":       r.EffectiveFrom,
			}).
			Mark(ierr.ErrValidation)
	}

	return nil
}

type UpdateSubscriptionRequest struct {
	Status            types.SubscriptionStatus `json:"status"`
	CancelAt          *time.Time               `json:"cancel_at,omitempty"`
	CancelAtPeriodEnd bool                     `json:"cancel_at_period_end,omitempty"`
}

// CancelSubscriptionRequest represents the enhanced cancellation request
type CancelSubscriptionRequest struct {

	// ProrationBehavior controls how proration is handled.
	ProrationBehavior types.ProrationBehavior `json:"proration_behavior,omitempty"`

	// CancellationType determines when the cancellation takes effect
	CancellationType types.CancellationType `json:"cancellation_type" validate:"required"`

	// Reason for cancellation (for audit and business intelligence)
	Reason string `json:"reason,omitempty"`

	//SuppressWebhook is an internal flag to suppress webhook events during cancellation.
	SuppressWebhook bool `json:"_,omitempty"`
}

// CancelSubscriptionResponse represents the enhanced cancellation response
type CancelSubscriptionResponse struct {
	// Basic cancellation info
	SubscriptionID   string                   `json:"subscription_id"`
	CancellationType types.CancellationType   `json:"cancellation_type"`
	EffectiveDate    time.Time                `json:"effective_date"`
	Status           types.SubscriptionStatus `json:"status"`
	Reason           string                   `json:"reason,omitempty"`

	// Proration details
	ProrationInvoice  *InvoiceResponse  `json:"proration_invoice,omitempty"`
	ProrationDetails  []ProrationDetail `json:"proration_details"`
	TotalCreditAmount decimal.Decimal   `json:"total_credit_amount"`

	// Response metadata
	Message     string    `json:"message"`
	ProcessedAt time.Time `json:"processed_at"`
}

// ProrationDetail provides line-item level proration information
type ProrationDetail struct {
	LineItemID     string          `json:"line_item_id"`
	PriceID        string          `json:"price_id"`
	PlanName       string          `json:"plan_name,omitempty"`
	OriginalAmount decimal.Decimal `json:"original_amount"`
	CreditAmount   decimal.Decimal `json:"credit_amount"`
	ChargeAmount   decimal.Decimal `json:"charge_amount"`
	ProrationDays  int             `json:"proration_days"`
	Description    string          `json:"description,omitempty"`
}

// Validate validates the cancellation request
func (r *CancelSubscriptionRequest) Validate() error {
	// Validate cancellation type
	if err := r.CancellationType.Validate(); err != nil {
		return err
	}
	// Set default proration behavior if not provided
	if r.ProrationBehavior == "" {
		r.ProrationBehavior = types.ProrationBehaviorNone
	}

	return nil
}

// ActivateDraftSubscriptionRequest represents the request to activate a draft subscription
type ActivateDraftSubscriptionRequest struct {
	// start_date is the new start date for the subscription when activating
	StartDate *time.Time `json:"start_date" validate:"required"`
}

// Validate validates the activation request
func (r *ActivateDraftSubscriptionRequest) Validate() error {
	if err := validator.ValidateRequest(r); err != nil {
		return err
	}

	if r.StartDate == nil {
		return ierr.NewError("start_date is required").
			WithHint("Start date is required to activate a draft subscription").
			Mark(ierr.ErrValidation)
	}

	return nil
}

type SubscriptionResponse struct {
	*subscription.Subscription
	Plan     *PlanResponse     `json:"plan"`
	Customer *CustomerResponse `json:"customer"`
	// CouponAssociations are the coupon associations for this subscription
	CouponAssociations []*CouponAssociationResponse `json:"coupon_associations,omitempty"`

	// Phases are the subscription phases for this subscription
	Phases []*SubscriptionPhaseResponse `json:"phases,omitempty"`

	// Credit grants are the credit grants for this subscription
	CreditGrants []*CreditGrantResponse `json:"credit_grants,omitempty"`

	// Latest invoice information for incomplete subscriptions
	LatestInvoice *InvoiceResponse `json:"latest_invoice,omitempty"`
}

// ListSubscriptionsResponse represents the response for listing subscriptions
type ListSubscriptionsResponse = types.ListResponse[*SubscriptionResponse]

func (r *CreateSubscriptionRequest) Validate() error {
	// Case- Both are absent
	if r.CustomerID == "" && r.ExternalCustomerID == "" {
		return ierr.NewError("either customer_id or external_customer_id is required").
			WithHint("Please provide either customer_id or external_customer_id").
			Mark(ierr.ErrValidation)
	}

	err := validator.ValidateRequest(r)
	if err != nil {
		return err
	}

	// Validate currency
	if err := types.ValidateCurrencyCode(r.Currency); err != nil {
		return err
	}

	if err := r.BillingCadence.Validate(); err != nil {
		return err
	}

	if err := r.BillingPeriod.Validate(); err != nil {
		return err
	}

	if err := r.BillingCycle.Validate(); err != nil {
		return err
	}

	// Handle legacy collection method conversion and validation
	if r.CollectionMethod != nil {
		// Handle legacy default_incomplete collection method
		if string(*r.CollectionMethod) == "default_incomplete" {
			// Convert to charge_automatically + allow_incomplete for backward compatibility
			chargeAutomaticallyMethod := types.CollectionMethodChargeAutomatically
			r.CollectionMethod = &chargeAutomaticallyMethod
			if r.PaymentBehavior == nil || *r.PaymentBehavior == types.PaymentBehaviorDefaultIncomplete {
				allowIncomplete := types.PaymentBehaviorAllowIncomplete
				r.PaymentBehavior = &allowIncomplete
			}
		}

		if err := r.CollectionMethod.Validate(); err != nil {
			return err
		}
	}

	// Set defaults for collection method and payment behavior if not provided
	if r.CollectionMethod == nil {
		defaultCollectionMethod := types.CollectionMethodChargeAutomatically
		r.CollectionMethod = &defaultCollectionMethod
	}
	if r.PaymentBehavior == nil {
		defaultPaymentBehavior := types.PaymentBehaviorDefaultActive
		r.PaymentBehavior = &defaultPaymentBehavior
	}

	// Set default value to Billing Period Count if not provided
	if r.BillingPeriodCount == 0 {
		r.BillingPeriodCount = 1
	} else if r.BillingPeriodCount < 0 {
		return ierr.NewError("invalid billing period count").
			WithHint("Billing Period must be a valid positive number").
			WithReportableDetails(map[string]interface{}{
				"billing_period_count": r.BillingPeriodCount,
			}).
			Mark(ierr.ErrValidation)
	}

	// Validate payment behavior and collection method combination
	if err := r.validatePaymentBehaviorForCollectionMethod(*r.CollectionMethod, *r.PaymentBehavior); err != nil {
		return err
	}

	// Set default start date if not provided
	if r.StartDate == nil {
		now := time.Now().UTC()
		r.StartDate = &now
	}

	if r.EndDate != nil && r.EndDate.Before(*r.StartDate) {
		return ierr.NewError("end_date cannot be before start_date").
			WithHint("End date must be after start date").
			WithReportableDetails(map[string]interface{}{
				"start_date": *r.StartDate,
				"end_date":   *r.EndDate,
			}).
			Mark(ierr.ErrValidation)
	}

	if r.ProrationBehavior != "" {
		if err := r.ProrationBehavior.Validate(); err != nil {
			return err
		}
	} else {
		r.ProrationBehavior = types.ProrationBehaviorNone
	}
	if r.Workflow == nil {
		r.Workflow = lo.ToPtr(types.TemporalSubscriptionChangeWorkflow)
	}

	if r.ProrationBehavior != "" && r.ProrationBehavior == types.ProrationBehaviorCreateProrations {
		if err := r.validateShouldAllowProrationOnStartDate(r); err != nil {
			return err
		}
	}

	if r.BillingPeriodCount < 1 {
		return ierr.NewError("billing_period_count must be greater than 0").
			WithHint("Billing period count must be at least 1").
			WithReportableDetails(map[string]interface{}{
				"billing_period_count": r.BillingPeriodCount,
			}).
			Mark(ierr.ErrValidation)
	}

	if r.PlanID == "" {
		return ierr.NewError("plan_id is required").
			WithHint("Plan ID is required").
			Mark(ierr.ErrValidation)
	}

	if r.StartDate != nil && r.StartDate.After(time.Now().UTC()) {
		return ierr.NewError("start_date cannot be in the future").
			WithHint("Start date must be in the past or present").
			WithReportableDetails(map[string]interface{}{
				"start_date": *r.StartDate,
			}).
			Mark(ierr.ErrValidation)
	}

	if r.TrialStart != nil && r.TrialStart.After(*r.StartDate) {
		return ierr.NewError("trial_start cannot be after start_date").
			WithHint("Trial start date must be before or equal to start date").
			WithReportableDetails(map[string]interface{}{
				"start_date":  *r.StartDate,
				"trial_start": *r.TrialStart,
			}).
			Mark(ierr.ErrValidation)
	}

	if r.TrialEnd != nil && r.TrialEnd.Before(*r.StartDate) {
		return ierr.NewError("trial_end cannot be before start_date").
			WithHint("Trial end date must be after or equal to start date").
			WithReportableDetails(map[string]interface{}{
				"start_date": *r.StartDate,
				"trial_end":  *r.TrialEnd,
			}).
			Mark(ierr.ErrValidation)
	}

	// Validate draft subscription constraints
	if r.SubscriptionStatus == types.SubscriptionStatusDraft {
		if len(r.Phases) > 0 {
			return ierr.NewError("phases are not allowed for draft subscriptions").
				WithHint("Draft subscriptions cannot have phases").
				Mark(ierr.ErrValidation)
		}
	}

	// Validate commitment amount and overage factor
	if r.CommitmentAmount != nil && r.CommitmentAmount.LessThan(decimal.Zero) {
		return ierr.NewError("commitment_amount must be non-negative").
			WithHint("Commitment amount must be greater than or equal to 0").
			WithReportableDetails(map[string]interface{}{
				"commitment_amount": *r.CommitmentAmount,
			}).
			Mark(ierr.ErrValidation)
	}

	if r.OverageFactor != nil && r.OverageFactor.LessThan(decimal.NewFromInt(1)) {
		return ierr.NewError("overage_factor must be at least 1.0").
			WithHint("Overage factor must be greater than or equal to 1.0").
			WithReportableDetails(map[string]interface{}{
				"overage_factor": *r.OverageFactor,
			}).
			Mark(ierr.ErrValidation)
	}

	// Validate credit grants if provided
	if len(r.CreditGrants) > 0 {
		for i, grant := range r.CreditGrants {

			// Force scope to SUBSCRIPTION for all grants added this way
			if grant.Scope != types.CreditGrantScopeSubscription {
				return ierr.NewError("invalid credit grant scope").
					WithHint("Credit grants created with a subscription must have SUBSCRIPTION scope").
					WithReportableDetails(map[string]interface{}{
						"grant_scope": grant.Scope,
						"grant_index": i,
					}).
					Mark(ierr.ErrValidation)
			}

			if err := grant.Validate(); err != nil {
				return err
			}
		}
	}

	// taxrate overrides validation
	if len(r.TaxRateOverrides) > 0 {
		for _, taxRateOverride := range r.TaxRateOverrides {
			if err := taxRateOverride.Validate(); err != nil {
				return ierr.NewError("invalid tax rate override").
					WithHint("Tax rate override validation failed").
					WithReportableDetails(map[string]interface{}{
						"error":             err.Error(),
						"tax_rate_override": taxRateOverride,
					}).
					Mark(ierr.ErrValidation)
			}
		}
	}

	// Validate override line items if provided
	if len(r.OverrideLineItems) > 0 {
		priceIDsSeen := make(map[string]bool)
		for i, override := range r.OverrideLineItems {
			if err := override.Validate(nil, nil, r.PlanID); err != nil {
				return ierr.NewError(fmt.Sprintf("invalid override line item at index %d", i)).
					WithHint("Override line item validation failed").
					WithReportableDetails(map[string]interface{}{
						"index": i,
						"error": err.Error(),
					}).
					Mark(ierr.ErrValidation)
			}

			// Check for duplicate price IDs
			if priceIDsSeen[override.PriceID] {
				return ierr.NewError(fmt.Sprintf("duplicate price_id in override line items at index %d", i)).
					WithHint("Each price can only be overridden once per subscription").
					WithReportableDetails(map[string]interface{}{
						"price_id": override.PriceID,
						"index":    i,
					}).
					Mark(ierr.ErrValidation)
			}
			priceIDsSeen[override.PriceID] = true
		}
	}

	// Validate phases continuity if provided
	if len(r.Phases) > 0 {
		// First, validate each individual phase
		for i, phase := range r.Phases {
			if err := phase.Validate(); err != nil {
				return ierr.WithError(err).
					WithHint(fmt.Sprintf("Phase validation failed at index %d", i)).
					WithReportableDetails(map[string]interface{}{
						"phase_index": i,
					}).
					Mark(ierr.ErrValidation)
			}
		}

		// Validate phase continuity
		for i := 0; i < len(r.Phases); i++ {
			currentPhase := r.Phases[i]
			isLastPhase := i == len(r.Phases)-1

			// All phases except the last must have an end date
			if !isLastPhase && currentPhase.EndDate == nil {
				return ierr.NewError("phase end_date is required for all phases except the last").
					WithHint(fmt.Sprintf("Phase at index %d must have an end_date set", i)).
					WithReportableDetails(map[string]interface{}{
						"phase_index": i,
						"phase_start": currentPhase.StartDate,
					}).
					Mark(ierr.ErrValidation)
			}

			// If not the last phase, validate that current phase's end date equals next phase's start date
			if !isLastPhase {
				nextPhase := r.Phases[i+1]

				// Check if end date of current phase equals start date of next phase
				if !currentPhase.EndDate.Equal(nextPhase.StartDate) {
					return ierr.NewError("phases must be continuous").
						WithHint(fmt.Sprintf("Phase %d end_date must equal phase %d start_date for continuous phases", i, i+1)).
						WithReportableDetails(map[string]interface{}{
							"phase_index":       i,
							"current_phase_end": *currentPhase.EndDate,
							"next_phase_index":  i + 1,
							"next_phase_start":  nextPhase.StartDate,
						}).
						Mark(ierr.ErrValidation)
				}
			}
		}

		// Validate that subscription dates match phase dates when both are provided
		if r.StartDate != nil && !r.StartDate.Equal(r.Phases[0].StartDate) {
			return ierr.NewError("subscription start_date must match first phase start_date when both are provided").
				WithHint("Ensure subscription start_date equals the first phase start_date").
				WithReportableDetails(map[string]interface{}{
					"subscription_start_date": *r.StartDate,
					"first_phase_start_date":  r.Phases[0].StartDate,
				}).
				Mark(ierr.ErrValidation)
		}

		// Check last phase end date validation
		lastPhase := r.Phases[len(r.Phases)-1]
		if r.EndDate != nil && lastPhase.EndDate != nil && !r.EndDate.Equal(*lastPhase.EndDate) {
			return ierr.NewError("subscription end_date must match last phase end_date when both are provided").
				WithHint("Ensure subscription end_date equals the last phase end_date").
				WithReportableDetails(map[string]interface{}{
					"subscription_end_date": *r.EndDate,
					"last_phase_end_date":   *lastPhase.EndDate,
				}).
				Mark(ierr.ErrValidation)
		}
	}

	return nil
}

// validatePaymentBehaviorForCollectionMethod validates that payment behavior is compatible with collection method
func (r *CreateSubscriptionRequest) validatePaymentBehaviorForCollectionMethod(collectionMethod types.CollectionMethod, paymentBehavior types.PaymentBehavior) error {
	switch collectionMethod {
	case types.CollectionMethodChargeAutomatically:
		// For charge_automatically, allow_incomplete, error_if_incomplete, and default_active are allowed
		if paymentBehavior != types.PaymentBehaviorAllowIncomplete &&
			paymentBehavior != types.PaymentBehaviorErrorIfIncomplete &&
			paymentBehavior != types.PaymentBehaviorDefaultActive {
			return ierr.NewError("invalid payment behavior for charge_automatically collection method").
				WithHint("Only allow_incomplete, error_if_incomplete, and default_active are supported for charge_automatically collection method").
				WithReportableDetails(map[string]interface{}{
					"collection_method": collectionMethod,
					"payment_behavior":  paymentBehavior,
					"allowed_behaviors": []types.PaymentBehavior{
						types.PaymentBehaviorAllowIncomplete,
						types.PaymentBehaviorErrorIfIncomplete,
						types.PaymentBehaviorDefaultActive,
					},
				}).
				Mark(ierr.ErrValidation)
		}
	case types.CollectionMethodSendInvoice:
		// For send_invoice, only default_active and default_incomplete are allowed
		if paymentBehavior != types.PaymentBehaviorDefaultActive && paymentBehavior != types.PaymentBehaviorDefaultIncomplete {
			return ierr.NewError("invalid payment behavior for send_invoice collection method").
				WithHint("Only default_active and default_incomplete are supported for send_invoice collection method").
				WithReportableDetails(map[string]interface{}{
					"collection_method": collectionMethod,
					"payment_behavior":  paymentBehavior,
					"allowed_behaviors": []types.PaymentBehavior{
						types.PaymentBehaviorDefaultActive,
						types.PaymentBehaviorDefaultIncomplete,
					},
				}).
				Mark(ierr.ErrValidation)
		}

	default:
		return ierr.NewError("unsupported collection method").
			WithHint("Only charge_automatically and send_invoice collection methods are supported").
			WithReportableDetails(map[string]interface{}{
				"collection_method": collectionMethod,
			}).
			Mark(ierr.ErrValidation)
	}

	return nil
}

func (r *CreateSubscriptionRequest) validateShouldAllowProrationOnStartDate(request *CreateSubscriptionRequest) error {
	// If the start date is before the current date and proration mode is active, return an error
	// This prevents creating subscriptions with backdated start dates that would trigger proration

	if request.Workflow == lo.ToPtr(types.TemporalSubscriptionCreationWorkflow) {
		return nil
	}

	// Compare only the date portions (ignore time) - don't allow before current day
	now := time.Now().UTC()
	startDateOnly := time.Date(request.StartDate.Year(), request.StartDate.Month(), request.StartDate.Day(), 0, 0, 0, 0, time.UTC)
	nowDateOnly := time.Date(now.Year(), now.Month(), now.Day(), 0, 0, 0, 0, time.UTC)

	if startDateOnly.Before(nowDateOnly) {
		return ierr.NewError("cannot create subscription with past start date when proration is active and workflow is subscription change").
			WithHint("Either set start date to current day or later, or disable proration behavior").
			WithReportableDetails(map[string]interface{}{
				"start_date":   request.StartDate.Format("2006-01-02"),
				"current_date": nowDateOnly.Format("2006-01-02"),
			}).
			Mark(ierr.ErrValidation)
	}
	return nil
}

func (r *CreateSubscriptionRequest) ToSubscription(ctx context.Context) *subscription.Subscription {
	// Handle legacy collection method and set defaults
	paymentBehavior := types.PaymentBehaviorDefaultActive
	collectionMethod := types.CollectionMethodChargeAutomatically

	// Handle legacy default_incomplete collection method conversion
	if r.CollectionMethod != nil && string(*r.CollectionMethod) == "default_incomplete" {
		// Convert legacy default_incomplete collection method to charge_automatically + allow_incomplete
		collectionMethod = types.CollectionMethodChargeAutomatically
		paymentBehavior = types.PaymentBehaviorAllowIncomplete
	} else {
		// Normal flow - use provided values or defaults
		if r.CollectionMethod != nil {
			collectionMethod = *r.CollectionMethod
		}
		if r.PaymentBehavior != nil {
			paymentBehavior = *r.PaymentBehavior
		}
	}

	// Set initial status based on payment behavior
	var initialStatus types.SubscriptionStatus
	switch paymentBehavior {
	case types.PaymentBehaviorDefaultActive:
		// Default active behavior - subscription starts as active
		initialStatus = types.SubscriptionStatusActive
	case types.PaymentBehaviorDefaultIncomplete:
		// Default incomplete behavior - subscription starts as incomplete
		initialStatus = types.SubscriptionStatusIncomplete
	case types.PaymentBehaviorAllowIncomplete:
		// Allow incomplete behavior - subscription starts as incomplete (will be updated based on payment result)
		initialStatus = types.SubscriptionStatusIncomplete
	case types.PaymentBehaviorErrorIfIncomplete:
		// Error if incomplete behavior - subscription starts as incomplete (will fail if payment fails)
		initialStatus = types.SubscriptionStatusIncomplete
	default:
		// Fallback to active for unknown behaviors
		initialStatus = types.SubscriptionStatusActive
	}

	if r.CustomerTimezone == "" {
		r.CustomerTimezone = "UTC"
	}

	// Determine subscription start and end dates based on phases
	var startDate time.Time
	var endDate *time.Time
	var billingAnchor time.Time

	if len(r.Phases) > 0 {
		// If phases are provided, use first phase start date as subscription start date
		startDate = r.Phases[0].StartDate
		billingAnchor = startDate

		// Use last phase end date as subscription end date (if last phase has end date)
		lastPhase := r.Phases[len(r.Phases)-1]
		if lastPhase.EndDate != nil {
			endDate = lastPhase.EndDate
		}
	} else {
		// If no phases, use provided start/end dates
		if r.StartDate != nil {
			startDate = *r.StartDate
			billingAnchor = startDate
		}
		endDate = r.EndDate
	}

	sub := &subscription.Subscription{
		ID:                 types.GenerateUUIDWithPrefix(types.UUID_PREFIX_SUBSCRIPTION),
		CustomerID:         r.CustomerID,
		PlanID:             r.PlanID,
		Currency:           strings.ToLower(r.Currency),
		LookupKey:          r.LookupKey,
		SubscriptionStatus: initialStatus,
		StartDate:          startDate,
		EndDate:            endDate,
		TrialStart:         r.TrialStart,
		TrialEnd:           r.TrialEnd,
		BillingCadence:     r.BillingCadence,
		BillingPeriod:      r.BillingPeriod,
		BillingPeriodCount: r.BillingPeriodCount,
		BillingAnchor:      billingAnchor,
		Metadata:           r.Metadata,
		EnvironmentID:      types.GetEnvironmentID(ctx),
		BaseModel:          types.GetDefaultBaseModel(ctx),
		BillingCycle:       r.BillingCycle,
		CustomerTimezone:   r.CustomerTimezone,
		ProrationBehavior:  r.ProrationBehavior,

		// New payment behavior fields
		PaymentBehavior:        string(paymentBehavior),
		CollectionMethod:       string(collectionMethod),
		GatewayPaymentMethodID: r.GatewayPaymentMethodID,
	}

	// Set commitment amount and overage factor if provided
	if r.CommitmentAmount != nil {
		sub.CommitmentAmount = r.CommitmentAmount
	}

	if r.OverageFactor != nil {
		sub.OverageFactor = r.OverageFactor
	} else {
		sub.OverageFactor = lo.ToPtr(decimal.NewFromInt(1)) // Default value
	}

	return sub
}

// SubscriptionLineItemRequest represents the request to create a subscription line item
type SubscriptionLineItemRequest struct {
	PriceID     string            `json:"price_id" validate:"required"`
	Quantity    decimal.Decimal   `json:"quantity" validate:"required"`
	DisplayName string            `json:"display_name,omitempty"`
	Metadata    map[string]string `json:"metadata,omitempty"`
}

// SubscriptionLineItemResponse represents the response for a subscription line item
type SubscriptionLineItemResponse struct {
	*subscription.SubscriptionLineItem
	Price *PriceResponse `json:"price,omitempty"`
}

// OverrideLineItemRequest represents a price override for a specific subscription
type OverrideLineItemRequest struct {
	// PriceID references the plan price to override
	PriceID string `json:"price_id" validate:"required"`

	// Quantity for this line item (optional)
	Quantity *decimal.Decimal `json:"quantity,omitempty"`

	BillingModel types.BillingModel `json:"billing_model,omitempty"`

	// Amount is the new price amount that overrides the original price (optional)
	Amount *decimal.Decimal `json:"amount,omitempty"`

	// TierMode determines how to calculate the price for a given quantity
	TierMode types.BillingTier `json:"tier_mode,omitempty"`

	// Tiers determines the pricing tiers for this line item
	Tiers []CreatePriceTier `json:"tiers,omitempty"`

	// TransformQuantity determines how to transform the quantity for this line item
	TransformQuantity *price.TransformQuantity `json:"transform_quantity,omitempty"`
}

// OverrideEntitlementRequest allows overriding entitlement values for a subscription
type OverrideEntitlementRequest struct {
	// EntitlementID references the plan/addon entitlement to override
	EntitlementID string `json:"entitlement_id" validate:"required"`

	// UsageLimit is the new usage limit (only these 3 fields can be overridden)
	// For metered features, nil means unlimited usage
	UsageLimit *int64 `json:"usage_limit"`

	// IsEnabled determines if the entitlement is enabled or disabled
	IsEnabled *bool `json:"is_enabled,omitempty"`

	// StaticValue is the static value for static features
	StaticValue *string `json:"static_value,omitempty"`
}

// Validate validates the entitlement override request
func (r *OverrideEntitlementRequest) Validate() error {
	if r.EntitlementID == "" {
		return ierr.NewError("entitlement_id is required").
			WithHint("Please provide the entitlement ID to override").
			Mark(ierr.ErrValidation)
	}

	return nil
}

// Validate validates the override line item request with additional context
// This method should be called after basic validation to check business rules
func (r *OverrideLineItemRequest) Validate(
	priceMap map[string]*PriceResponse,
	lineItemsByPriceID map[string]*subscription.SubscriptionLineItem,
	EntityId string,
) error {
	if r.PriceID == "" {
		return ierr.NewError("price_id is required for override line items").
			WithHint("Price ID must be specified for price overrides").
			Mark(ierr.ErrValidation)
	}

	// At least one override field (quantity, amount, billing_model, tier_mode, tiers, or transform_quantity) must be provided
	if r.Quantity == nil && r.Amount == nil && r.BillingModel == "" && r.TierMode == "" && len(r.Tiers) == 0 && r.TransformQuantity == nil {
		return ierr.NewError("at least one override field must be provided").
			WithHint("Specify at least one of: quantity, amount, billing_model, tier_mode, tiers, or transform_quantity for price override").
			Mark(ierr.ErrValidation)
	}

	// Validate amount if provided
	if r.Amount != nil && r.Amount.IsNegative() {
		return ierr.NewError("amount must be non-negative").
			WithHint("Override amount cannot be negative").
			WithReportableDetails(map[string]interface{}{
				"amount": r.Amount.String(),
			}).
			Mark(ierr.ErrValidation)
	}

	// Validate quantity if provided
	if r.Quantity != nil && r.Quantity.IsNegative() {
		return ierr.NewError("quantity must be non-negative").
			WithHint("Override quantity cannot be negative").
			WithReportableDetails(map[string]interface{}{
				"quantity": r.Quantity.String(),
			}).
			Mark(ierr.ErrValidation)
	}

	// Validate billing model if provided
	if r.BillingModel != "" {
		if err := r.BillingModel.Validate(); err != nil {
			return err
		}

		// Billing model specific validations
		switch r.BillingModel {
		case types.BILLING_MODEL_TIERED:
			// Check for tiers in either tier_mode or tiers
			hasTierMode := r.TierMode != ""
			hasTiers := len(r.Tiers) > 0

			if !hasTierMode && !hasTiers {
				return ierr.NewError("tier_mode or tiers are required when billing model is TIERED").
					WithHint("Please provide either tier_mode or tiers for tiered pricing override").
					Mark(ierr.ErrValidation)
			}

			// Validate tier mode if provided
			if r.TierMode != "" {
				if err := r.TierMode.Validate(); err != nil {
					return err
				}
			}

			// Validate tiers if provided
			if len(r.Tiers) > 0 {
				for i, tier := range r.Tiers {
					if tier.UnitAmount == "" {
						return ierr.NewError("unit_amount is required when tiers are provided").
							WithHint("Please provide a valid unit amount for each tier").
							WithReportableDetails(map[string]interface{}{
								"tier_index": i,
							}).
							Mark(ierr.ErrValidation)
					}

					// Validate tier unit amount is a valid decimal
					tierUnitAmount, err := decimal.NewFromString(tier.UnitAmount)
					if err != nil {
						return ierr.NewError("invalid tier unit amount format").
							WithHint("Tier unit amount must be a valid decimal number").
							WithReportableDetails(map[string]interface{}{
								"tier_index":  i,
								"unit_amount": tier.UnitAmount,
							}).
							Mark(ierr.ErrValidation)
					}

					// Validate tier unit amount is not negative (allows zero)
					if tierUnitAmount.IsNegative() {
						return ierr.NewError("tier unit amount cannot be negative").
							WithHint("Tier unit amount cannot be negative").
							WithReportableDetails(map[string]interface{}{
								"tier_index":  i,
								"unit_amount": tier.UnitAmount,
							}).
							Mark(ierr.ErrValidation)
					}

					// Validate flat amount if provided
					if tier.FlatAmount != nil {
						flatAmount, err := decimal.NewFromString(*tier.FlatAmount)
						if err != nil {
							return ierr.NewError("invalid tier flat amount format").
								WithHint("Tier flat amount must be a valid decimal number").
								WithReportableDetails(map[string]interface{}{
									"tier_index":  i,
									"flat_amount": tier.FlatAmount,
								}).
								Mark(ierr.ErrValidation)
						}

						if flatAmount.IsNegative() {
							return ierr.NewError("tier flat amount cannot be negative").
								WithHint("Tier flat amount cannot be negative").
								WithReportableDetails(map[string]interface{}{
									"tier_index":  i,
									"flat_amount": tier.FlatAmount,
								}).
								Mark(ierr.ErrValidation)
						}
					}
				}
			}

		case types.BILLING_MODEL_PACKAGE:
			if r.TransformQuantity == nil {
				return ierr.NewError("transform_quantity is required when billing model is PACKAGE").
					WithHint("Please provide the number of units to set up package pricing override").
					Mark(ierr.ErrValidation)
			}

			if r.TransformQuantity.DivideBy <= 0 {
				return ierr.NewError("transform_quantity.divide_by must be greater than 0 when billing model is PACKAGE").
					WithHint("Please provide a valid number of units to set up package pricing override").
					Mark(ierr.ErrValidation)
			}

			// Validate round type
			if r.TransformQuantity.Round == "" {
				r.TransformQuantity.Round = types.ROUND_UP // Default to rounding up
			} else if r.TransformQuantity.Round != types.ROUND_UP && r.TransformQuantity.Round != types.ROUND_DOWN {
				return ierr.NewError("invalid rounding type- allowed values are up and down").
					WithHint("Please provide a valid rounding type for package pricing override").
					WithReportableDetails(map[string]interface{}{
						"round":   r.TransformQuantity.Round,
						"allowed": []string{types.ROUND_UP, types.ROUND_DOWN},
					}).
					Mark(ierr.ErrValidation)
			}

		case types.BILLING_MODEL_FLAT_FEE:
			// For flat fee, amount is typically required unless quantity is being overridden
			if r.Amount == nil && r.Quantity == nil {
				return ierr.NewError("amount or quantity is required when billing model is FLAT_FEE").
					WithHint("Please provide either amount or quantity for flat fee pricing override").
					Mark(ierr.ErrValidation)
			}
		}
	}

	// Validate tier mode if provided (independent of billing model)
	if r.TierMode != "" {
		if err := r.TierMode.Validate(); err != nil {
			return err
		}
	}

	// Validate transform quantity if provided (independent of billing model)
	if r.TransformQuantity != nil {
		if r.TransformQuantity.DivideBy <= 0 {
			return ierr.NewError("transform_quantity.divide_by must be greater than 0").
				WithHint("Transform quantity divide_by must be greater than 0").
				Mark(ierr.ErrValidation)
		}

		if r.TransformQuantity.Round != "" && r.TransformQuantity.Round != types.ROUND_UP && r.TransformQuantity.Round != types.ROUND_DOWN {
			return ierr.NewError("invalid rounding type- allowed values are up and down").
				WithHint("Please provide a valid rounding type").
				WithReportableDetails(map[string]interface{}{
					"round":   r.TransformQuantity.Round,
					"allowed": []string{types.ROUND_UP, types.ROUND_DOWN},
				}).
				Mark(ierr.ErrValidation)
		}
	}

	// If context is provided, do additional validation
	if priceMap != nil && lineItemsByPriceID != nil && EntityId != "" {
		// Validate that the price exists in the plan
		_, exists := priceMap[r.PriceID]
		if !exists {
			return ierr.NewError("price not found in plan").
				WithHint("Override price must be a valid price from the selected plan").
				WithReportableDetails(map[string]interface{}{
					"price_id": r.PriceID,
					"plan_id":  EntityId,
				}).
				Mark(ierr.ErrValidation)
		}

		// Validate that the line item exists for this price
		_, exists = lineItemsByPriceID[r.PriceID]
		if !exists {
			return ierr.NewError("line item not found for price").
				WithHint("Could not find line item for the specified price").
				WithReportableDetails(map[string]interface{}{
					"price_id": r.PriceID,
				}).
				Mark(ierr.ErrInternal)
		}
	}

	return nil
}

// ToSubscriptionLineItem converts a request to a domain subscription line item
func (r *SubscriptionLineItemRequest) ToSubscriptionLineItem(ctx context.Context) *subscription.SubscriptionLineItem {
	return &subscription.SubscriptionLineItem{
		ID:            types.GenerateUUIDWithPrefix(types.UUID_PREFIX_SUBSCRIPTION_LINE_ITEM),
		PriceID:       r.PriceID,
		Quantity:      r.Quantity,
		DisplayName:   r.DisplayName,
		Metadata:      r.Metadata,
		EnvironmentID: types.GetEnvironmentID(ctx),
		BaseModel:     types.GetDefaultBaseModel(ctx),
	}
}

type GetUsageBySubscriptionRequest struct {
	SubscriptionID string    `json:"subscription_id" binding:"required" example:"123"`
	StartTime      time.Time `json:"start_time" example:"2024-03-13T00:00:00Z"`
	EndTime        time.Time `json:"end_time" example:"2024-03-20T00:00:00Z"`
	LifetimeUsage  bool      `json:"lifetime_usage" example:"false"`
}

type GetUsageBySubscriptionResponse struct {
	Amount             float64                              `json:"amount"`
	Currency           string                               `json:"currency"`
	DisplayAmount      string                               `json:"display_amount"`
	StartTime          time.Time                            `json:"start_time"`
	EndTime            time.Time                            `json:"end_time"`
	Charges            []*SubscriptionUsageByMetersResponse `json:"charges"`
	CommitmentAmount   float64                              `json:"commitment_amount,omitempty"`
	OverageFactor      float64                              `json:"overage_factor,omitempty"`
	CommitmentUtilized float64                              `json:"commitment_utilized,omitempty"` // Amount of commitment used
	OverageAmount      float64                              `json:"overage_amount,omitempty"`      // Amount charged at overage rate
	HasOverage         bool                                 `json:"has_overage"`                   // Whether any usage exceeded commitment
}

type SubscriptionUsageByMetersResponse struct {
	Amount           float64            `json:"amount"`
	Currency         string             `json:"currency"`
	DisplayAmount    string             `json:"display_amount"`
	Quantity         float64            `json:"quantity"`
	FilterValues     price.JSONBFilters `json:"filter_values"`
	MeterID          string             `json:"meter_id"`
	MeterDisplayName string             `json:"meter_display_name"`
	Price            *price.Price       `json:"price"`
	IsOverage        bool               `json:"is_overage"`               // Whether this charge is at overage rate
	OverageFactor    float64            `json:"overage_factor,omitempty"` // Factor applied to this charge if in overage
}

type SubscriptionUpdatePeriodResponse struct {
	TotalSuccess int                                     `json:"total_success"`
	TotalFailed  int                                     `json:"total_failed"`
	Items        []*SubscriptionUpdatePeriodResponseItem `json:"items"`
	StartAt      time.Time                               `json:"start_at"`
}

type SubscriptionUpdatePeriodResponseItem struct {
	SubscriptionID string    `json:"subscription_id"`
	PeriodStart    time.Time `json:"period_start"`
	PeriodEnd      time.Time `json:"period_end"`
	Success        bool      `json:"success"`
	Error          string    `json:"error"`
}

// GetUpcomingCreditGrantApplicationsRequest represents the request to get upcoming credit grant applications
type GetUpcomingCreditGrantApplicationsRequest struct {
	// SubscriptionIDs is a list of subscription IDs to get upcoming credit grant applications for
	// This allows querying multiple subscriptions at once, useful for customer-level queries
	SubscriptionIDs []string `json:"subscription_ids" binding:"required,min=1" validate:"required,min=1"`
}

// Validate validates the GetUpcomingCreditGrantApplicationsRequest
func (r *GetUpcomingCreditGrantApplicationsRequest) Validate() error {
	if err := validator.ValidateRequest(r); err != nil {
		return err
	}

	if len(r.SubscriptionIDs) == 0 {
		return ierr.NewError("subscription_ids is required").
			WithHint("Please provide at least one subscription ID").
			Mark(ierr.ErrValidation)
	}

	// Validate that all subscription IDs are non-empty
	for i, id := range r.SubscriptionIDs {
		if id == "" {
			return ierr.NewError("subscription_ids cannot contain empty values").
				WithHint(fmt.Sprintf("Subscription ID at index %d is empty", i)).
				Mark(ierr.ErrValidation)
		}
	}

	return nil
}<|MERGE_RESOLUTION|>--- conflicted
+++ resolved
@@ -172,19 +172,11 @@
 	BillingAnchor *time.Time `json:"-"`
 
 	// Workflow
-<<<<<<< HEAD
 	Workflow           *types.TemporalWorkflowType `json:"-"`
 	SubscriptionStatus types.SubscriptionStatus    `json:"-,omitempty"`
 
 	// Enable Commitment True Up Fee
 	EnableTrueUp bool `json:"enable_true_up"`
-=======
-	Workflow *types.TemporalWorkflowType `json:"-"`
-
-	// SubscriptionStatus determines the initial status of the subscription
-	// If set to "draft", the subscription will be created as a draft (skips invoice creation and payment processing)
-	SubscriptionStatus types.SubscriptionStatus `json:"subscription_status,omitempty"`
->>>>>>> 997db0c8
 }
 
 // AddAddonRequest is used by body-based endpoint /subscriptions/addon
