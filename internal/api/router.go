--- conflicted
+++ resolved
@@ -46,11 +46,8 @@
 	EntityIntegrationMapping *v1.EntityIntegrationMappingHandler
 	Settings                 *v1.SettingsHandler
 	SetupIntent              *v1.SetupIntentHandler
-<<<<<<< HEAD
 	Group                    *v1.GroupHandler
-=======
 	ScheduledTask            *v1.ScheduledTaskHandler
->>>>>>> 925ac401
 
 	// Portal handlers
 	Onboarding *v1.OnboardingHandler
