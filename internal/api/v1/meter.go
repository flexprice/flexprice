package v1

import (
	"net/http"

	"github.com/flexprice/flexprice/internal/api/dto"
	ierr "github.com/flexprice/flexprice/internal/errors"
	"github.com/flexprice/flexprice/internal/logger"
	"github.com/flexprice/flexprice/internal/service"
	"github.com/flexprice/flexprice/internal/types"
	"github.com/gin-gonic/gin"
	"github.com/samber/lo"
)

type MeterHandler struct {
	service service.MeterService
	log     *logger.Logger
}

func NewMeterHandler(service service.MeterService, log *logger.Logger) *MeterHandler {
	return &MeterHandler{service: service, log: log}
}

func (h *MeterHandler) CreateMeter(c *gin.Context) {
	ctx := c.Request.Context()
	var req dto.CreateMeterRequest
	if err := c.ShouldBindJSON(&req); err != nil {
		h.log.Error("Failed to bind JSON", "error", err)
		c.Error(ierr.WithError(err).
			WithHint("Invalid request format").
			Mark(ierr.ErrValidation))
		return
	}

	meter, err := h.service.CreateMeter(ctx, &req)
	if err != nil {
		h.log.Error("Failed to create meter", "error", err)
		c.Error(err)
		return
	}

	c.JSON(http.StatusCreated, dto.ToMeterResponse(meter))
}

<<<<<<< HEAD
// @Summary List meters
// @Description Get all meters
// @Tags Meters
// @Produce json
// @Security ApiKeyAuth
// @Param filter query types.MeterFilter false "Filter"
// @Success 200 {object} dto.ListMetersResponse
// @Failure 500 {object} ierr.ErrorResponse
// @Router /meters [get]
=======
>>>>>>> 43521b4b
func (h *MeterHandler) GetAllMeters(c *gin.Context) {
	ctx := c.Request.Context()
	var filter types.MeterFilter
	if err := c.ShouldBindQuery(&filter); err != nil {
		h.log.Error("Failed to bind query", "error", err)
		c.Error(ierr.WithError(err).
			WithHint("Invalid filter parameters").
			Mark(ierr.ErrValidation))
		return
	}

	if filter.GetLimit() == 0 {
		filter.Limit = lo.ToPtr(types.GetDefaultFilter().Limit)
	}

	response, err := h.service.GetMeters(ctx, &filter)
	if err != nil {
		h.log.Error("Failed to get meters", "error", err)
		c.Error(err)
		return
	}

	c.JSON(http.StatusOK, response)
}

func (h *MeterHandler) GetMeter(c *gin.Context) {
	id := c.Param("id")
	ctx := c.Request.Context()
	meter, err := h.service.GetMeter(ctx, id)
	if err != nil {
		h.log.Error("Failed to get meter", "error", err)
		c.Error(err)
		return
	}
	c.JSON(http.StatusOK, dto.ToMeterResponse(meter))
}

func (h *MeterHandler) DisableMeter(c *gin.Context) {
	id := c.Param("id")
	ctx := c.Request.Context()
	if err := h.service.DisableMeter(ctx, id); err != nil {
		h.log.Error("Failed to disable meter", "error", err)
		c.Error(err)
		return
	}
	c.JSON(http.StatusOK, gin.H{"message": "Meter disabled successfully"})
}

func (h *MeterHandler) DeleteMeter(c *gin.Context) {
	id := c.Param("id")
	ctx := c.Request.Context()
	if err := h.service.DisableMeter(ctx, id); err != nil {
		h.log.Error("Failed to delete meter", "error", err)
		c.Error(err)
		return
	}
	c.JSON(http.StatusOK, gin.H{"message": "Meter deleted successfully"})
}

func (h *MeterHandler) UpdateMeter(c *gin.Context) {
	id := c.Param("id")
	if id == "" {
		c.Error(ierr.NewError("meter ID is required").
			WithHint("Meter ID is required").
			Mark(ierr.ErrValidation))
		return
	}

	ctx := c.Request.Context()
	var req dto.UpdateMeterRequest
	if err := c.ShouldBindJSON(&req); err != nil {
		h.log.Error("Failed to bind JSON", "error", err)
		c.Error(ierr.WithError(err).
			WithHint("Invalid request payload").
			Mark(ierr.ErrValidation))
		return
	}

	if len(req.Filters) == 0 {
		c.Error(ierr.NewError("filters cannot be empty").
			WithHint("At least one filter must be provided").
			Mark(ierr.ErrValidation))
		return
	}

	meter, err := h.service.UpdateMeter(ctx, id, req.Filters)
	if err != nil {
		h.log.Error("Failed to update meter", "error", err)
		c.Error(err)
		return
	}

	c.JSON(http.StatusOK, dto.ToMeterResponse(meter))
}<|MERGE_RESOLUTION|>--- conflicted
+++ resolved
@@ -42,18 +42,6 @@
 	c.JSON(http.StatusCreated, dto.ToMeterResponse(meter))
 }
 
-<<<<<<< HEAD
-// @Summary List meters
-// @Description Get all meters
-// @Tags Meters
-// @Produce json
-// @Security ApiKeyAuth
-// @Param filter query types.MeterFilter false "Filter"
-// @Success 200 {object} dto.ListMetersResponse
-// @Failure 500 {object} ierr.ErrorResponse
-// @Router /meters [get]
-=======
->>>>>>> 43521b4b
 func (h *MeterHandler) GetAllMeters(c *gin.Context) {
 	ctx := c.Request.Context()
 	var filter types.MeterFilter
