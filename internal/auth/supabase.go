package auth

import (
	"context"
	"fmt"
	"log"

	"github.com/flexprice/flexprice/internal/config"
	"github.com/flexprice/flexprice/internal/domain/auth"
	"github.com/flexprice/flexprice/internal/logger"
	"github.com/flexprice/flexprice/internal/types"
	"github.com/golang-jwt/jwt"
	"github.com/nedpals/supabase-go"
)

type supabaseAuth struct {
<<<<<<< HEAD
	AuthConfig     config.AuthConfig
	SupabaseClient *supabase.Client
}

func NewSupabaseAuth(cfg *config.Configuration) Provider {
	// Validate the configuration
	if cfg.Auth.Supabase.BaseURL == "" || cfg.Auth.Supabase.AnonKey == "" {
		panic("Supabase BaseURL and AnonKey are required")
	}

	// Initialize Supabase client
	client := supabase.CreateClient(cfg.Auth.Supabase.BaseURL, cfg.Auth.Supabase.AnonKey)

	return &supabaseAuth{
		AuthConfig:     cfg.Auth,
		SupabaseClient: client,
=======
	AuthConfig config.AuthConfig
	client     *supabase.Client
}

func NewSupabaseAuth(cfg *config.Configuration) Provider {
	supabaseUrl := cfg.Auth.Supabase.BaseURL
	adminApiKey := cfg.Auth.Supabase.ServiceKey

	client := supabase.CreateClient(supabaseUrl, adminApiKey)
	if client == nil {
		log.Fatalf("failed to create Supabase client")
	}

	return &supabaseAuth{
		AuthConfig: cfg.Auth,
		client:     client,
>>>>>>> 13d2016a
	}
}

func (s *supabaseAuth) GetProvider() types.AuthProvider {
	return types.AuthProviderSupabase
}

func (s *supabaseAuth) SignUp(ctx context.Context, req AuthRequest) (*AuthResponse, error) {
<<<<<<< HEAD
	// Use Supabase's SignUp method
	session, err := s.SupabaseClient.Auth.SignUp(ctx, supabase.UserCredentials{
=======
	_, err := s.client.Auth.SignUp(ctx, supabase.UserCredentials{
>>>>>>> 13d2016a
		Email:    req.Email,
		Password: req.Password,
	})
	if err != nil {
<<<<<<< HEAD
		return nil, fmt.Errorf("supabase signup failed: %w", err)
	}

	// Return the provider token
	return &AuthResponse{
		ProviderToken: session.Email,
	}, nil
}

func (s *supabaseAuth) Login(ctx context.Context, req AuthRequest, userAuthInfo *auth.Auth) (*AuthResponse, error) {
	// Use Supabase's SignIn method
	session, err := s.SupabaseClient.Auth.SignIn(ctx, supabase.UserCredentials{
=======
		return nil, fmt.Errorf("failed to sign up: %w", err)
	}

	return s.Login(ctx, req, nil)
}

func (s *supabaseAuth) Login(ctx context.Context, req AuthRequest, userAuthInfo *auth.Auth) (*AuthResponse, error) {
	user, err := s.client.Auth.SignIn(ctx, supabase.UserCredentials{
>>>>>>> 13d2016a
		Email:    req.Email,
		Password: req.Password,
	})
	if err != nil {
<<<<<<< HEAD
		return nil, fmt.Errorf("supabase login failed: %w", err)
	}

	// Validate the session and extract the access token
	if session == nil || session.AccessToken == "" {
		return nil, fmt.Errorf("invalid response from Supabase: missing session or access token")
	}

	return &AuthResponse{
		ProviderToken: session.AccessToken,
=======
		return nil, fmt.Errorf("failed to get user: %w", err)
	}
	return &AuthResponse{
		ProviderToken: user.AccessToken,
		AuthToken:     user.AccessToken,
		ID:            user.User.ID,
>>>>>>> 13d2016a
	}, nil
}

func (s *supabaseAuth) ValidateToken(ctx context.Context, token string) (*auth.Claims, error) {
	parsedToken, err := jwt.Parse(token, func(token *jwt.Token) (interface{}, error) {
		if _, ok := token.Method.(*jwt.SigningMethodHMAC); !ok {
			return nil, fmt.Errorf("unexpected signing method: %v", token.Header["alg"])
		}
		return []byte(s.AuthConfig.Secret), nil
	})

	if err != nil {
		return nil, fmt.Errorf("token parse error: %w", err)
	}

	claims, ok := parsedToken.Claims.(jwt.MapClaims)
	if !ok || !parsedToken.Valid {
		return nil, fmt.Errorf("invalid token claims")
	}

	userID, userOk := claims["sub"].(string)
	if !userOk {
		return nil, fmt.Errorf("token missing user ID")
	}

<<<<<<< HEAD
	tenantID, tenantOk := claims["tenant_id"].(string)
	if !tenantOk {
		tenantID = types.DefaultTenantID
	}

	return &auth.Claims{
		UserID:   userID,
		TenantID: tenantID,
	}, nil
=======
	// Get tenant_id from app_metadata
	var tenantID string
	if appMetadata, ok := claims["app_metadata"].(map[string]interface{}); ok {
		if tid, ok := appMetadata["tenant_id"].(string); ok {
			tenantID = tid
		}
	}

	// If no tenant_id found in app_metadata, use default
	if tenantID == "" {
		tenantID = types.DefaultTenantID
	}

	return &auth.Claims{UserID: userID, TenantID: tenantID}, nil
}

func (s *supabaseAuth) AssignUserToTenant(ctx context.Context, userID string, tenantID string) error {
	// Use Supabase Admin API to update user's app_metadata
	params := supabase.AdminUserParams{
		AppMetadata: map[string]interface{}{
			"tenant_id": tenantID,
		},
	}

	resp, err := s.client.Admin.UpdateUser(context.Background(), userID, params)
	if err != nil {
		return fmt.Errorf("failed to assign tenant to user: %w", err)
	}

	log, _ := logger.NewLogger(config.GetDefaultConfig())
	log.Debugw("assigned tenant to user",
		"user_id", userID,
		"tenant_id", tenantID,
		"response", resp,
	)

	return nil
>>>>>>> 13d2016a
}<|MERGE_RESOLUTION|>--- conflicted
+++ resolved
@@ -14,24 +14,6 @@
 )
 
 type supabaseAuth struct {
-<<<<<<< HEAD
-	AuthConfig     config.AuthConfig
-	SupabaseClient *supabase.Client
-}
-
-func NewSupabaseAuth(cfg *config.Configuration) Provider {
-	// Validate the configuration
-	if cfg.Auth.Supabase.BaseURL == "" || cfg.Auth.Supabase.AnonKey == "" {
-		panic("Supabase BaseURL and AnonKey are required")
-	}
-
-	// Initialize Supabase client
-	client := supabase.CreateClient(cfg.Auth.Supabase.BaseURL, cfg.Auth.Supabase.AnonKey)
-
-	return &supabaseAuth{
-		AuthConfig:     cfg.Auth,
-		SupabaseClient: client,
-=======
 	AuthConfig config.AuthConfig
 	client     *supabase.Client
 }
@@ -48,7 +30,6 @@
 	return &supabaseAuth{
 		AuthConfig: cfg.Auth,
 		client:     client,
->>>>>>> 13d2016a
 	}
 }
 
@@ -57,30 +38,11 @@
 }
 
 func (s *supabaseAuth) SignUp(ctx context.Context, req AuthRequest) (*AuthResponse, error) {
-<<<<<<< HEAD
-	// Use Supabase's SignUp method
-	session, err := s.SupabaseClient.Auth.SignUp(ctx, supabase.UserCredentials{
-=======
 	_, err := s.client.Auth.SignUp(ctx, supabase.UserCredentials{
->>>>>>> 13d2016a
 		Email:    req.Email,
 		Password: req.Password,
 	})
 	if err != nil {
-<<<<<<< HEAD
-		return nil, fmt.Errorf("supabase signup failed: %w", err)
-	}
-
-	// Return the provider token
-	return &AuthResponse{
-		ProviderToken: session.Email,
-	}, nil
-}
-
-func (s *supabaseAuth) Login(ctx context.Context, req AuthRequest, userAuthInfo *auth.Auth) (*AuthResponse, error) {
-	// Use Supabase's SignIn method
-	session, err := s.SupabaseClient.Auth.SignIn(ctx, supabase.UserCredentials{
-=======
 		return nil, fmt.Errorf("failed to sign up: %w", err)
 	}
 
@@ -89,30 +51,16 @@
 
 func (s *supabaseAuth) Login(ctx context.Context, req AuthRequest, userAuthInfo *auth.Auth) (*AuthResponse, error) {
 	user, err := s.client.Auth.SignIn(ctx, supabase.UserCredentials{
->>>>>>> 13d2016a
 		Email:    req.Email,
 		Password: req.Password,
 	})
 	if err != nil {
-<<<<<<< HEAD
-		return nil, fmt.Errorf("supabase login failed: %w", err)
-	}
-
-	// Validate the session and extract the access token
-	if session == nil || session.AccessToken == "" {
-		return nil, fmt.Errorf("invalid response from Supabase: missing session or access token")
-	}
-
-	return &AuthResponse{
-		ProviderToken: session.AccessToken,
-=======
 		return nil, fmt.Errorf("failed to get user: %w", err)
 	}
 	return &AuthResponse{
 		ProviderToken: user.AccessToken,
 		AuthToken:     user.AccessToken,
 		ID:            user.User.ID,
->>>>>>> 13d2016a
 	}, nil
 }
 
@@ -138,17 +86,6 @@
 		return nil, fmt.Errorf("token missing user ID")
 	}
 
-<<<<<<< HEAD
-	tenantID, tenantOk := claims["tenant_id"].(string)
-	if !tenantOk {
-		tenantID = types.DefaultTenantID
-	}
-
-	return &auth.Claims{
-		UserID:   userID,
-		TenantID: tenantID,
-	}, nil
-=======
 	// Get tenant_id from app_metadata
 	var tenantID string
 	if appMetadata, ok := claims["app_metadata"].(map[string]interface{}); ok {
@@ -162,7 +99,10 @@
 		tenantID = types.DefaultTenantID
 	}
 
-	return &auth.Claims{UserID: userID, TenantID: tenantID}, nil
+	return &auth.Claims{
+		UserID:   userID,
+		TenantID: tenantID,
+	}, nil
 }
 
 func (s *supabaseAuth) AssignUserToTenant(ctx context.Context, userID string, tenantID string) error {
@@ -186,5 +126,4 @@
 	)
 
 	return nil
->>>>>>> 13d2016a
 }