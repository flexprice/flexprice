--- conflicted
+++ resolved
@@ -8,11 +8,6 @@
   provider: "supabase" # "flexprice" or "supabase"
   secret: "031f6bbed1156eca651d48652c17a5bce727514cc804f185aca207153b2915abb79c0f1b53945915866dc3b63f37ea73aa86fc062f13e6008249e30819f87483"
   supabase:
-<<<<<<< HEAD
-    url: "https://vnswkuldxqmqhyiewgsq.supabase.co"
-    anon_key: "eyJhbGciOiJIUzI1NiIsInR5cCI6IkpXVCJ9.eyJpc3MiOiJzdXBhYmFzZSIsInJlZiI6InZuc3drdWxkeHFtcWh5aWV3Z3NxIiwicm9sZSI6ImFub24iLCJpYXQiOjE3MTQzOTgyNjgsImV4cCI6MjAyOTk3NDI2OH0.bfyVXH--fR50KeYnzImhFrPJ8VHpw5VDu6uRXohL4as"
-    secret: "nIp+WyQlckXXnSvvknaQn7poy/27pLAENjoOPU1wblz2Khh1xqVT5ixmgsAsGKqNN8I3SiVmsyz0JR8XLbOjBw=="
-=======
     base_url: "http://localhost:54321"
     service_key: "<supabase service key>"
   api_key:
@@ -23,7 +18,6 @@
         user_id: "00000000-0000-0000-0000-000000000000"
         name: "Dev API Keys"
         is_active: true
->>>>>>> 13d2016a
 
 kafka:
   brokers:
