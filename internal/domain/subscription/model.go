package subscription

import (
	"time"

	"github.com/flexprice/flexprice/ent"
	"github.com/flexprice/flexprice/internal/domain/coupon_association"
	"github.com/flexprice/flexprice/internal/types"
	"github.com/samber/lo"
	"github.com/shopspring/decimal"
)

type Subscription struct {
	// ID is the unique identifier for the subscription
	ID string `db:"id" json:"id"`

	// LookupKey is the key used to lookup the subscription in our system
	LookupKey string `db:"lookup_key" json:"lookup_key,omitempty"`

	// CustomerID is the identifier for the customer in our system
	CustomerID string `db:"customer_id" json:"customer_id"`

	// PlanID is the identifier for the plan in our system
	PlanID string `db:"plan_id" json:"plan_id"`

	SubscriptionStatus types.SubscriptionStatus `db:"subscription_status" json:"subscription_status"`

	// Currency is the currency of the subscription in lowercase 3 digit ISO codes
	Currency string `db:"currency" json:"currency"`

	// BillingAnchor is the reference point that aligns future billing cycle dates.
	// It sets the day of week for week intervals, the day of month for month and year intervals,
	// and the month of year for year intervals. The timestamp is in UTC format.
	BillingAnchor time.Time `db:"billing_anchor" json:"billing_anchor"`

	// BillingCycle is the cycle of the billing anchor.
	// This is used to determine the billing date for the subscription (i.e set the billing anchor)
	// If not set, the default value is anniversary. Possible values are anniversary and calendar.
	// Anniversary billing means the billing anchor will be the start date of the subscription.
	// Calendar billing means the billing anchor will be the appropriate date based on the billing period.
	// For example, if the billing period is month and the start date is 2025-04-15 then in case of
	// calendar billing the billing anchor will be 2025-05-01 vs 2025-04-15 for anniversary billing.
	BillingCycle types.BillingCycle `db:"billing_cycle" json:"billing_cycle"`

	// StartDate is the start date of the subscription
	StartDate time.Time `db:"start_date" json:"start_date"`

	// EndDate is the end date of the subscription
	EndDate *time.Time `db:"end_date" json:"end_date,omitempty"`

	// CurrentPeriodStart is the end of the current period that the subscription has been invoiced for.
	// At the end of this period, a new invoice will be created.
	CurrentPeriodStart time.Time `db:"current_period_start" json:"current_period_start"`

	// CurrentPeriodEnd is the end of the current period that the subscription has been invoiced for.
	// At the end of this period, a new invoice will be created.
	CurrentPeriodEnd time.Time `db:"current_period_end" json:"current_period_end"`

	// CanceledAt is the date the subscription was canceled
	CancelledAt *time.Time `db:"cancelled_at" json:"cancelled_at,omitempty"`

	// CancelAt is the date the subscription will be canceled
	CancelAt *time.Time `db:"cancel_at" json:"cancel_at"`

	// CancelAtPeriodEnd is whether the subscription was canceled at the end of the current period
	CancelAtPeriodEnd bool `db:"cancel_at_period_end" json:"cancel_at_period_end"`

	// TrialStart is the start date of the trial period
	TrialStart *time.Time `db:"trial_start" json:"trial_start"`

	// TrialEnd is the end date of the trial period
	TrialEnd *time.Time `db:"trial_end" json:"trial_end"`

	BillingCadence types.BillingCadence `db:"billing_cadence" json:"billing_cadence"`

	BillingPeriod types.BillingPeriod `db:"billing_period" json:"billing_period"`

	// BillingPeriodCount is the total number units of the billing period.
	BillingPeriodCount int `db:"billing_period_count" json:"billing_period_count" default:"1"`

	// Version is used for optimistic locking
	Version int `db:"version" json:"version"`

	Metadata types.Metadata `db:"metadata" json:"metadata,omitempty"`

	// EnvironmentID is the environment identifier for the subscription
	EnvironmentID string `db:"environment_id" json:"environment_id"`

	PauseStatus types.PauseStatus `db:"pause_status" json:"pause_status"`

	// ActivePauseID references the current active pause configuration
	// This will be null if no pause is active or scheduled
	ActivePauseID *string `db:"active_pause_id" json:"active_pause_id,omitempty"`

	// CommitmentAmount is the minimum amount a customer commits to paying for a billing period
	CommitmentAmount *decimal.Decimal `db:"commitment_amount" json:"commitment_amount,omitempty"`

	// OverageFactor is a multiplier applied to usage beyond the commitment amount
	OverageFactor *decimal.Decimal `db:"overage_factor" json:"overage_factor,omitempty"`

	// PaymentBehavior determines how subscription payments are handled
	PaymentBehavior string `db:"payment_behavior" json:"payment_behavior"`

	// CollectionMethod determines how invoices are collected
	CollectionMethod string `db:"collection_method" json:"collection_method"`

	// GatewayPaymentMethodID is the gateway payment method ID for this subscription
	GatewayPaymentMethodID *string `db:"gateway_payment_method_id" json:"gateway_payment_method_id,omitempty"`

	LineItems []*SubscriptionLineItem `json:"line_items,omitempty"`

	Pauses []*SubscriptionPause `json:"pauses,omitempty"`

	Phases []*SubscriptionPhase `json:"phases,omitempty"`

	CouponAssociations []*coupon_association.CouponAssociation `json:"coupon_associations,omitempty"`

	CustomerTimezone string `json:"customer_timezone"`

	ProrationBehavior types.ProrationBehavior `json:"proration_behavior"`

	EnableTrueUp bool `json:"enable_true_up"`
<<<<<<< HEAD
=======
	// InvoicingCustomerID is the customer ID to use for invoicing
	// This can differ from the subscription customer (e.g., parent company invoicing for child company)
	InvoicingCustomerID *string `db:"invoicing_customer_id" json:"invoicing_customer_id,omitempty"`
>>>>>>> a02b6541

	types.BaseModel
}

// GetInvoicingCustomerID returns the invoicing customer ID if available, otherwise falls back to the subscription customer ID.
// This provides backward compatibility for subscriptions that don't have an invoicing customer ID set.
func (s *Subscription) GetInvoicingCustomerID() string {
	if s.InvoicingCustomerID != nil && *s.InvoicingCustomerID != "" {
		return *s.InvoicingCustomerID
	}
	return s.CustomerID
}

func FromEntList(subs []*ent.Subscription) []*Subscription {
	return lo.Map(subs, func(sub *ent.Subscription, _ int) *Subscription {
		return GetSubscriptionFromEnt(sub)
	})
}

func GetSubscriptionFromEnt(sub *ent.Subscription) *Subscription {
	var lineItems []*SubscriptionLineItem
	if sub.Edges.LineItems != nil {
		lineItems = make([]*SubscriptionLineItem, len(sub.Edges.LineItems))
		for i, item := range sub.Edges.LineItems {
			lineItems[i] = SubscriptionLineItemFromEnt(item)
		}
	}

	var pauses []*SubscriptionPause
	if sub.Edges.Pauses != nil {
		pauses = SubscriptionPauseListFromEnt(sub.Edges.Pauses)
	}

	var phases []*SubscriptionPhase
	if sub.Edges.Phases != nil {
		phases = SubscriptionPhaseListFromEnt(sub.Edges.Phases)
	}

	var couponAssociations []*coupon_association.CouponAssociation
	if sub.Edges.CouponAssociations != nil {
		couponAssociations = coupon_association.FromEntList(sub.Edges.CouponAssociations)
	}

	return &Subscription{
		ID:                     sub.ID,
		LookupKey:              sub.LookupKey,
		CustomerID:             sub.CustomerID,
		PlanID:                 sub.PlanID,
		SubscriptionStatus:     types.SubscriptionStatus(sub.SubscriptionStatus),
		Currency:               sub.Currency,
		BillingAnchor:          sub.BillingAnchor,
		StartDate:              sub.StartDate,
		EndDate:                sub.EndDate,
		CurrentPeriodStart:     sub.CurrentPeriodStart,
		CurrentPeriodEnd:       sub.CurrentPeriodEnd,
		CancelledAt:            sub.CancelledAt,
		CancelAt:               sub.CancelAt,
		CancelAtPeriodEnd:      sub.CancelAtPeriodEnd,
		TrialStart:             sub.TrialStart,
		TrialEnd:               sub.TrialEnd,
		BillingCadence:         types.BillingCadence(sub.BillingCadence),
		BillingPeriod:          types.BillingPeriod(sub.BillingPeriod),
		BillingPeriodCount:     sub.BillingPeriodCount,
		BillingCycle:           types.BillingCycle(sub.BillingCycle),
		Version:                sub.Version,
		Metadata:               sub.Metadata,
		EnvironmentID:          sub.EnvironmentID,
		PauseStatus:            types.PauseStatus(sub.PauseStatus),
		ActivePauseID:          sub.ActivePauseID,
		CommitmentAmount:       sub.CommitmentAmount,
		OverageFactor:          sub.OverageFactor,
		PaymentBehavior:        string(sub.PaymentBehavior),
		CollectionMethod:       string(sub.CollectionMethod),
		GatewayPaymentMethodID: lo.ToPtr(sub.GatewayPaymentMethodID),

<<<<<<< HEAD
		LineItems:          lineItems,
		CouponAssociations: couponAssociations,
		Pauses:             pauses,
		Phases:             phases,
		CustomerTimezone:   sub.CustomerTimezone,
		ProrationBehavior:  types.ProrationBehavior(sub.ProrationBehavior),
		EnableTrueUp:       sub.EnableTrueUp,
=======
		LineItems:           lineItems,
		CouponAssociations:  couponAssociations,
		Pauses:              pauses,
		Phases:              phases,
		CustomerTimezone:    sub.CustomerTimezone,
		ProrationBehavior:   types.ProrationBehavior(sub.ProrationBehavior),
		EnableTrueUp:        sub.EnableTrueUp,
		InvoicingCustomerID: sub.InvoicingCustomerID,
>>>>>>> a02b6541
		BaseModel: types.BaseModel{
			TenantID:  sub.TenantID,
			Status:    types.Status(sub.Status),
			CreatedAt: sub.CreatedAt,
			CreatedBy: sub.CreatedBy,
			UpdatedAt: sub.UpdatedAt,
			UpdatedBy: sub.UpdatedBy,
		},
	}
}<|MERGE_RESOLUTION|>--- conflicted
+++ resolved
@@ -120,12 +120,9 @@
 	ProrationBehavior types.ProrationBehavior `json:"proration_behavior"`
 
 	EnableTrueUp bool `json:"enable_true_up"`
-<<<<<<< HEAD
-=======
 	// InvoicingCustomerID is the customer ID to use for invoicing
 	// This can differ from the subscription customer (e.g., parent company invoicing for child company)
 	InvoicingCustomerID *string `db:"invoicing_customer_id" json:"invoicing_customer_id,omitempty"`
->>>>>>> a02b6541
 
 	types.BaseModel
 }
@@ -201,15 +198,6 @@
 		CollectionMethod:       string(sub.CollectionMethod),
 		GatewayPaymentMethodID: lo.ToPtr(sub.GatewayPaymentMethodID),
 
-<<<<<<< HEAD
-		LineItems:          lineItems,
-		CouponAssociations: couponAssociations,
-		Pauses:             pauses,
-		Phases:             phases,
-		CustomerTimezone:   sub.CustomerTimezone,
-		ProrationBehavior:  types.ProrationBehavior(sub.ProrationBehavior),
-		EnableTrueUp:       sub.EnableTrueUp,
-=======
 		LineItems:           lineItems,
 		CouponAssociations:  couponAssociations,
 		Pauses:              pauses,
@@ -218,7 +206,6 @@
 		ProrationBehavior:   types.ProrationBehavior(sub.ProrationBehavior),
 		EnableTrueUp:        sub.EnableTrueUp,
 		InvoicingCustomerID: sub.InvoicingCustomerID,
->>>>>>> a02b6541
 		BaseModel: types.BaseModel{
 			TenantID:  sub.TenantID,
 			Status:    types.Status(sub.Status),
