package ent

import (
	"context"
	"fmt"
	"time"

	"github.com/flexprice/flexprice/ent"
	"github.com/flexprice/flexprice/ent/predicate"
	"github.com/flexprice/flexprice/ent/wallet"
	"github.com/flexprice/flexprice/ent/wallettransaction"
	"github.com/flexprice/flexprice/internal/cache"
	walletdomain "github.com/flexprice/flexprice/internal/domain/wallet"
	"github.com/flexprice/flexprice/internal/dsl"
	ierr "github.com/flexprice/flexprice/internal/errors"
	"github.com/flexprice/flexprice/internal/logger"
	"github.com/flexprice/flexprice/internal/postgres"
	"github.com/flexprice/flexprice/internal/types"
	"github.com/shopspring/decimal"
)

type walletRepository struct {
	client    postgres.IClient
	logger    *logger.Logger
	queryOpts WalletTransactionQueryOptions
	cache     cache.Cache
}

func NewWalletRepository(client postgres.IClient, logger *logger.Logger, cache cache.Cache) walletdomain.Repository {
	return &walletRepository{
		client: client,
		logger: logger,
		cache:  cache,
	}
}

func (r *walletRepository) CreateWallet(ctx context.Context, w *walletdomain.Wallet) error {
	client := r.client.Writer(ctx)

	// Start a span for this repository operation
	span := StartRepositorySpan(ctx, "wallet", "create_wallet", map[string]interface{}{
		"wallet_id":   w.ID,
		"customer_id": w.CustomerID,
		"tenant_id":   w.TenantID,
	})
	defer FinishSpan(span)

	// Set environment ID from context if not already set
	if w.EnvironmentID == "" {
		w.EnvironmentID = types.GetEnvironmentID(ctx)
	}

	walletBuilder := client.Wallet.Create().
		SetID(w.ID).
		SetTenantID(w.TenantID).
		SetCustomerID(w.CustomerID).
		SetName(w.Name).
		SetCurrency(w.Currency).
		SetDescription(w.Description).
		SetMetadata(w.Metadata).
		SetBalance(w.Balance).
		SetCreditBalance(w.CreditBalance).
<<<<<<< HEAD
		SetWalletStatus(string(w.WalletStatus)).
		SetWalletType(string(w.WalletType)).
=======
		SetWalletStatus(w.WalletStatus).
		SetAutoTopupTrigger(w.AutoTopupTrigger).
		SetAutoTopupMinBalance(w.AutoTopupMinBalance).
		SetAutoTopupAmount(w.AutoTopupAmount).
		SetWalletType(w.WalletType).
>>>>>>> 2c96326a
		SetConfig(w.Config).
		SetConversionRate(w.ConversionRate).
		SetStatus(string(w.Status)).
		SetCreatedBy(w.CreatedBy).
		SetCreatedAt(w.CreatedAt).
		SetUpdatedBy(w.UpdatedBy).
		SetUpdatedAt(w.UpdatedAt).
		SetEnvironmentID(w.EnvironmentID).
		SetAlertEnabled(w.AlertEnabled).
<<<<<<< HEAD
		SetAlertState(w.AlertState)

	// alert config is optional; only set when provided to avoid nil Validate panic
	if w.AlertConfig != nil {
		walletBuilder.SetAlertConfig(w.AlertConfig)
	}

	if w.AutoTopup != nil {
		walletBuilder.SetAutoTopup(w.AutoTopup)
	}
	wallet, err := walletBuilder.Save(ctx)
=======
		SetNillableAlertConfig(w.AlertConfig).
		SetAlertState(types.AlertState(w.AlertState)).
		Save(ctx)
>>>>>>> 2c96326a

	if err != nil {
		SetSpanError(span, err)
		return ierr.WithError(err).
			WithHint("Failed to create wallet").
			WithReportableDetails(map[string]interface{}{
				"customer_id": w.CustomerID,
				"currency":    w.Currency,
				"wallet_id":   w.ID,
			}).
			Mark(ierr.ErrDatabase)
	}

	// Update the input wallet with created data
	*w = *walletdomain.FromEnt(wallet)
	return nil
}

func (r *walletRepository) GetWalletByID(ctx context.Context, id string) (*walletdomain.Wallet, error) {
	// Start a span for this repository operation
	span := StartRepositorySpan(ctx, "wallet", "get_wallet_by_id", map[string]interface{}{
		"wallet_id": id,
		"tenant_id": types.GetTenantID(ctx),
	})
	defer FinishSpan(span)

	// Try to get from cache first
	if cachedWallet := r.GetCache(ctx, id); cachedWallet != nil {
		return cachedWallet, nil
	}

	client := r.client.Reader(ctx)

	w, err := client.Wallet.Query().
		Where(
			wallet.ID(id),
			wallet.TenantID(types.GetTenantID(ctx)),
			wallet.StatusEQ(string(types.StatusPublished)),
			wallet.EnvironmentID(types.GetEnvironmentID(ctx)),
		).
		Only(ctx)

	if err != nil {
		SetSpanError(span, err)
		if ent.IsNotFound(err) {
			return nil, ierr.WithError(err).
				WithHint("Wallet not found").
				WithReportableDetails(map[string]interface{}{
					"wallet_id": id,
				}).
				Mark(ierr.ErrNotFound)
		}
		return nil, ierr.WithError(err).
			WithHint("Failed to retrieve wallet").
			WithReportableDetails(map[string]interface{}{
				"wallet_id": id,
			}).
			Mark(ierr.ErrDatabase)
	}

	walletData := walletdomain.FromEnt(w)
	r.SetCache(ctx, walletData)
	return walletData, nil
}

func (r *walletRepository) GetWalletsByCustomerID(ctx context.Context, customerID string) ([]*walletdomain.Wallet, error) {
	client := r.client.Reader(ctx)

	// Start a span for this repository operation
	span := StartRepositorySpan(ctx, "wallet", "get_wallets_by_customer_id", map[string]interface{}{
		"customer_id": customerID,
		"tenant_id":   types.GetTenantID(ctx),
	})
	defer FinishSpan(span)

	wallets, err := client.Wallet.Query().
		Where(
			wallet.CustomerID(customerID),
			wallet.TenantID(types.GetTenantID(ctx)),
			wallet.StatusEQ(string(types.StatusPublished)),
			wallet.WalletStatusEQ(types.WalletStatusActive),
			wallet.EnvironmentID(types.GetEnvironmentID(ctx)),
		).
		All(ctx)

	if err != nil {
		SetSpanError(span, err)
		return nil, ierr.WithError(err).
			WithHint("Failed to retrieve customer wallets").
			WithReportableDetails(map[string]interface{}{
				"customer_id": customerID,
			}).
			Mark(ierr.ErrDatabase)
	}

	result := make([]*walletdomain.Wallet, len(wallets))
	for i, w := range wallets {
		result[i] = walletdomain.FromEnt(w)
	}
	return result, nil
}

func (r *walletRepository) UpdateWalletStatus(ctx context.Context, id string, status types.WalletStatus) error {
	client := r.client.Writer(ctx)

	// Start a span for this repository operation
	span := StartRepositorySpan(ctx, "wallet", "update_wallet_status", map[string]interface{}{
		"wallet_id": id,
		"status":    status,
		"tenant_id": types.GetTenantID(ctx),
	})
	defer FinishSpan(span)

	count, err := client.Wallet.Update().
		Where(
			wallet.ID(id),
			wallet.TenantID(types.GetTenantID(ctx)),
			wallet.StatusEQ(string(types.StatusPublished)),
			wallet.EnvironmentID(types.GetEnvironmentID(ctx)),
		).
		SetWalletStatus(status).
		SetUpdatedBy(types.GetUserID(ctx)).
		SetUpdatedAt(time.Now().UTC()).
		Save(ctx)

	if err != nil {
		SetSpanError(span, err)
		return ierr.WithError(err).
			WithHint("Failed to update wallet status").
			WithReportableDetails(map[string]interface{}{
				"wallet_id": id,
				"status":    status,
			}).
			Mark(ierr.ErrDatabase)
	}

	if count == 0 {
		// Create an error to pass to SetSpanError instead of using ErrorBuilder directly
		notFoundErr := fmt.Errorf("wallet not found or already updated")
		SetSpanError(span, notFoundErr)

		return ierr.NewError("wallet not found or already updated").
			WithHint("The wallet may not exist or has already been updated").
			WithReportableDetails(map[string]interface{}{
				"wallet_id": id,
				"status":    status,
			}).
			Mark(ierr.ErrNotFound)
	}

	r.DeleteCache(ctx, id)
	return nil
}

// FindEligibleCredits retrieves valid credits for debit operation with pagination
// the credits are sorted by priority (lower number first), expiry date, and then by credit amount
// this is to ensure that the highest priority credits are used first, then the oldest credits,
// and if there are multiple credits with the same priority and expiry date,
// the credits with the highest credit amount are used first
func (r *walletRepository) FindEligibleCredits(ctx context.Context, walletID string, requiredAmount decimal.Decimal, pageSize int) ([]*walletdomain.Transaction, error) {
	// Start a span for this repository operation
	span := StartRepositorySpan(ctx, "wallet", "find_eligible_credits", map[string]interface{}{
		"wallet_id":       walletID,
		"required_amount": requiredAmount.String(),
		"page_size":       pageSize,
	})
	defer FinishSpan(span)

	var allCredits []*ent.WalletTransaction
	offset := 0

	for {
		credits, err := r.client.Writer(ctx).WalletTransaction.Query().
			Where(
				wallettransaction.WalletID(walletID),
				wallettransaction.EnvironmentID(types.GetEnvironmentID(ctx)),
				wallettransaction.Type(types.TransactionTypeCredit),
				wallettransaction.CreditsAvailableGT(decimal.Zero),
				wallettransaction.Or(
					wallettransaction.ExpiryDateIsNil(),
					wallettransaction.ExpiryDateGTE(time.Now().UTC()),
				),
				wallettransaction.StatusEQ(string(types.StatusPublished)),
			).
			Order(
				ent.Asc(wallettransaction.FieldPriority), // Sort by priority first (nil values come last)
				ent.Asc(wallettransaction.FieldExpiryDate),
				ent.Desc(wallettransaction.FieldCreditAmount),
			).
			Offset(offset).
			Limit(pageSize).
			All(ctx)

		if err != nil {
			SetSpanError(span, err)
			return nil, ierr.WithError(err).
				WithHint("Failed to query eligible credits").
				WithReportableDetails(map[string]interface{}{
					"wallet_id":       walletID,
					"required_amount": requiredAmount,
				}).
				Mark(ierr.ErrDatabase)
		}

		if len(credits) == 0 {
			break
		}

		allCredits = append(allCredits, credits...)

		// Calculate total available so far
		var totalAvailable decimal.Decimal
		for _, c := range allCredits {
			totalAvailable = totalAvailable.Add(c.CreditsAvailable)
			if totalAvailable.GreaterThanOrEqual(requiredAmount) {
				return walletdomain.TransactionListFromEnt(allCredits), nil
			}
		}

		if len(credits) < pageSize {
			break
		}

		offset += pageSize
	}

	return walletdomain.TransactionListFromEnt(allCredits), nil
}

// ConsumeCredits processes debit operation across multiple credits
func (r *walletRepository) ConsumeCredits(ctx context.Context, credits []*walletdomain.Transaction, amount decimal.Decimal) error {
	// Start a span for this repository operation
	span := StartRepositorySpan(ctx, "wallet", "consume_credits", map[string]interface{}{
		"credits_count": len(credits),
		"amount":        amount.String(),
	})
	defer FinishSpan(span)

	remainingAmount := amount

	for _, credit := range credits {
		if remainingAmount.IsZero() {
			break
		}

		toConsume := decimal.Min(remainingAmount, credit.CreditsAvailable)
		newAvailable := credit.CreditsAvailable.Sub(toConsume)

		// Update credit's available amount
		_, err := r.client.Writer(ctx).WalletTransaction.UpdateOne(&ent.WalletTransaction{
			ID: credit.ID,
		}).
			SetCreditsAvailable(newAvailable).
			SetUpdatedAt(time.Now().UTC()).
			SetUpdatedBy(types.GetUserID(ctx)).
			Save(ctx)

		if err != nil {
			return ierr.WithError(err).
				WithHint("Failed to update credit available amount").
				WithReportableDetails(map[string]interface{}{
					"credit_id": credit.ID,
					"amount":    toConsume,
				}).
				Mark(ierr.ErrDatabase)
		}

		remainingAmount = remainingAmount.Sub(toConsume)
	}

	return nil
}

// CreateTransaction creates a new wallet transaction record
func (r *walletRepository) CreateTransaction(ctx context.Context, tx *walletdomain.Transaction) error {
	// Start a span for this repository operation
	span := StartRepositorySpan(ctx, "wallet", "create_transaction", map[string]interface{}{
		"transaction_id": tx.ID,
		"wallet_id":      tx.WalletID,
		"type":           tx.Type,
		"amount":         tx.Amount.String(),
	})
	defer FinishSpan(span)

	client := r.client.Writer(ctx)

	// Set environment ID from context if not already set
	if tx.EnvironmentID == "" {
		tx.EnvironmentID = types.GetEnvironmentID(ctx)
	}

	transaction, err := client.WalletTransaction.Create().
		SetID(tx.ID).
		SetTenantID(tx.TenantID).
		SetWalletID(tx.WalletID).
		SetNillableCustomerID(&tx.CustomerID).
		SetType(tx.Type).
		SetAmount(tx.Amount).
		SetCreditAmount(tx.CreditAmount).
		SetReferenceType(tx.ReferenceType).
		SetReferenceID(tx.ReferenceID).
		SetDescription(tx.Description).
		SetMetadata(tx.Metadata).
		SetStatus(string(tx.Status)).
		SetTransactionStatus(tx.TxStatus).
		SetTransactionReason(tx.TransactionReason).
		SetCreditsAvailable(tx.CreditsAvailable).
		SetNillableExpiryDate(tx.ExpiryDate).
		SetCreditBalanceBefore(tx.CreditBalanceBefore).
		SetCreditBalanceAfter(tx.CreditBalanceAfter).
		SetCurrency(tx.Currency).
		SetCreatedAt(tx.CreatedAt).
		SetCreatedBy(tx.CreatedBy).
		SetUpdatedAt(tx.UpdatedAt).
		SetUpdatedBy(tx.UpdatedBy).
		SetEnvironmentID(tx.EnvironmentID).
		SetIdempotencyKey(tx.IdempotencyKey).
		SetNillablePriority(tx.Priority).
		Save(ctx)

	if err != nil {
		return ierr.WithError(err).
			WithHint("Failed to create wallet transaction").
			WithReportableDetails(map[string]interface{}{
				"wallet_id": tx.WalletID,
				"type":      tx.Type,
				"amount":    tx.Amount,
			}).
			Mark(ierr.ErrDatabase)
	}

	*tx = *walletdomain.TransactionFromEnt(transaction)
	return nil
}

// UpdateWalletBalance updates the wallet's balance and credit balance
func (r *walletRepository) UpdateWalletBalance(ctx context.Context, walletID string, finalBalance, newCreditBalance decimal.Decimal) error {
	// Start a span for this repository operation
	span := StartRepositorySpan(ctx, "wallet", "update_wallet_balance", map[string]interface{}{
		"wallet_id":          walletID,
		"final_balance":      finalBalance.String(),
		"new_credit_balance": newCreditBalance.String(),
	})
	defer FinishSpan(span)

	err := r.client.Writer(ctx).Wallet.Update().
		Where(wallet.ID(walletID)).
		SetBalance(finalBalance).
		SetCreditBalance(newCreditBalance).
		SetUpdatedBy(types.GetUserID(ctx)).
		SetUpdatedAt(time.Now().UTC()).
		Exec(ctx)

	if err != nil {
		return ierr.WithError(err).
			WithHint("Failed to update wallet balance").
			WithReportableDetails(map[string]interface{}{
				"wallet_id":      walletID,
				"balance":        finalBalance,
				"credit_balance": newCreditBalance,
			}).
			Mark(ierr.ErrDatabase)
	}
	r.DeleteCache(ctx, walletID)
	return nil
}

func (r *walletRepository) GetTransactionByID(ctx context.Context, id string) (*walletdomain.Transaction, error) {
	// Start a span for this repository operation
	span := StartRepositorySpan(ctx, "wallet", "get_transaction_by_id", map[string]interface{}{
		"transaction_id": id,
	})
	defer FinishSpan(span)

	client := r.client.Reader(ctx)
	t, err := client.WalletTransaction.Query().
		Where(
			wallettransaction.ID(id),
			wallettransaction.TenantID(types.GetTenantID(ctx)),
			wallettransaction.StatusEQ(string(types.StatusPublished)),
			wallettransaction.EnvironmentID(types.GetEnvironmentID(ctx)),
		).
		Only(ctx)

	if err != nil {
		if ent.IsNotFound(err) {
			return nil, ierr.WithError(err).
				WithHint("Transaction not found").
				WithReportableDetails(map[string]interface{}{
					"transaction_id": id,
				}).
				Mark(ierr.ErrNotFound)
		}
		return nil, ierr.WithError(err).
			WithHint("Failed to retrieve transaction").
			WithReportableDetails(map[string]interface{}{
				"transaction_id": id,
			}).
			Mark(ierr.ErrDatabase)
	}

	return walletdomain.TransactionFromEnt(t), nil
}

func (r *walletRepository) GetTransactionByIdempotencyKey(ctx context.Context, idempotencyKey string) (*walletdomain.Transaction, error) {
	// Start a span for this repository operation
	span := StartRepositorySpan(ctx, "wallet", "get_transaction_by_idempotency_key", map[string]interface{}{
		"idempotency_key": idempotencyKey,
		"tenant_id":       types.GetTenantID(ctx),
	})
	defer FinishSpan(span)

	client := r.client.Reader(ctx)
	t, err := client.WalletTransaction.Query().
		Where(
			wallettransaction.IdempotencyKey(idempotencyKey),
			wallettransaction.TenantID(types.GetTenantID(ctx)),
			wallettransaction.StatusEQ(string(types.StatusPublished)),
			wallettransaction.EnvironmentID(types.GetEnvironmentID(ctx)),
		).
		Only(ctx)

	if err != nil {
		SetSpanError(span, err)
		if ent.IsNotFound(err) {
			return nil, ierr.WithError(err).
				WithHint("Transaction not found").
				WithReportableDetails(map[string]interface{}{
					"idempotency_key": idempotencyKey,
				}).
				Mark(ierr.ErrNotFound)
		}
		return nil, ierr.WithError(err).
			WithHint("Failed to retrieve transaction by idempotency key").
			WithReportableDetails(map[string]interface{}{
				"idempotency_key": idempotencyKey,
			}).
			Mark(ierr.ErrDatabase)
	}

	return walletdomain.TransactionFromEnt(t), nil
}

func (r *walletRepository) ListWalletTransactions(ctx context.Context, f *types.WalletTransactionFilter) ([]*walletdomain.Transaction, error) {
	// Start a span for this repository operation
	span := StartRepositorySpan(ctx, "wallet", "list_wallet_transactions", map[string]interface{}{
		"filter": f,
	})
	defer FinishSpan(span)

	client := r.client.Reader(ctx)
	query := client.WalletTransaction.Query()
	var err error

	// Apply entity-specific filters
	query, err = r.queryOpts.applyEntityQueryOptions(ctx, f, query)
	if err != nil {
		return nil, err
	}

	// Apply common query options
	query = ApplyQueryOptions(ctx, query, f, r.queryOpts)

	transactions, err := query.All(ctx)
	if err != nil {
		return nil, ierr.WithError(err).
			WithHint("Failed to list wallet transactions").
			WithReportableDetails(map[string]interface{}{
				"wallet_id": f.WalletID,
			}).
			Mark(ierr.ErrDatabase)
	}

	return walletdomain.TransactionListFromEnt(transactions), nil
}

func (r *walletRepository) ListAllWalletTransactions(ctx context.Context, f *types.WalletTransactionFilter) ([]*walletdomain.Transaction, error) {
	// Start a span for this repository operation
	span := StartRepositorySpan(ctx, "wallet", "list_all_wallet_transactions", map[string]interface{}{
		"filter": f,
	})
	defer FinishSpan(span)

	if f == nil {
		f = types.NewNoLimitWalletTransactionFilter()
	}

	client := r.client.Reader(ctx)
	query := client.WalletTransaction.Query()
	query = ApplyBaseFilters(ctx, query, f, r.queryOpts)
	var err error
	if f != nil {
		query, err = r.queryOpts.applyEntityQueryOptions(ctx, f, query)
		if err != nil {
			return nil, err
		}
	}

	result, err := query.All(ctx)
	if err != nil {
		return nil, ierr.WithError(err).
			WithHint("Failed to query transactions").
			WithReportableDetails(map[string]interface{}{
				"wallet_id": f.WalletID,
			}).
			Mark(ierr.ErrDatabase)
	}

	return walletdomain.TransactionListFromEnt(result), nil
}

func (r *walletRepository) CountWalletTransactions(ctx context.Context, f *types.WalletTransactionFilter) (int, error) {
	// Start a span for this repository operation
	span := StartRepositorySpan(ctx, "wallet", "count_wallet_transactions", map[string]interface{}{
		"filter": f,
	})
	defer FinishSpan(span)

	if f == nil {
		f = types.NewNoLimitWalletTransactionFilter()
	}

	client := r.client.Reader(ctx)
	query := client.WalletTransaction.Query()
	query = ApplyBaseFilters(ctx, query, f, r.queryOpts)
	var err error
	if f != nil {
		query, err = r.queryOpts.applyEntityQueryOptions(ctx, f, query)
		if err != nil {
			return 0, err
		}
	}

	count, err := query.Count(ctx)
	if err != nil {
		return 0, ierr.WithError(err).
			WithHint("Failed to count wallet transactions").
			WithReportableDetails(map[string]interface{}{
				"wallet_id": f.WalletID,
			}).
			Mark(ierr.ErrDatabase)
	}

	return count, nil
}

func (r *walletRepository) UpdateTransactionStatus(ctx context.Context, id string, status types.TransactionStatus) error {
	// Start a span for this repository operation
	span := StartRepositorySpan(ctx, "wallet", "update_transaction_status", map[string]interface{}{
		"transaction_id": id,
		"status":         status,
	})
	defer FinishSpan(span)

	client := r.client.Writer(ctx)
	count, err := client.WalletTransaction.Update().
		Where(
			wallettransaction.ID(id),
			wallettransaction.TenantID(types.GetTenantID(ctx)),
			wallettransaction.StatusEQ(string(types.StatusPublished)),
			wallettransaction.EnvironmentID(types.GetEnvironmentID(ctx)),
		).
		SetTransactionStatus(status).
		SetUpdatedBy(types.GetUserID(ctx)).
		SetUpdatedAt(time.Now().UTC()).
		Save(ctx)

	if err != nil {
		return ierr.WithError(err).
			WithHint("Failed to update transaction status").
			WithReportableDetails(map[string]interface{}{
				"transaction_id": id,
				"status":         status,
			}).
			Mark(ierr.ErrDatabase)
	}

	if count == 0 {
		return ierr.NewError("transaction not found").
			WithHint("The transaction may not exist").
			WithReportableDetails(map[string]interface{}{
				"transaction_id": id,
			}).
			Mark(ierr.ErrNotFound)
	}

	return nil
}

// UpdateTransaction updates a wallet transaction with all fields
func (r *walletRepository) UpdateTransaction(ctx context.Context, tx *walletdomain.Transaction) error {
	// Start a span for this repository operation
	span := StartRepositorySpan(ctx, "wallet", "update_transaction", map[string]interface{}{
		"transaction_id": tx.ID,
		"wallet_id":      tx.WalletID,
	})
	defer FinishSpan(span)

	client := r.client.Writer(ctx)
	count, err := client.WalletTransaction.Update().
		Where(
			wallettransaction.ID(tx.ID),
			wallettransaction.TenantID(types.GetTenantID(ctx)),
			wallettransaction.StatusEQ(string(types.StatusPublished)),
			wallettransaction.EnvironmentID(types.GetEnvironmentID(ctx)),
		).
		SetTransactionStatus(tx.TxStatus).
		SetCreditBalanceBefore(tx.CreditBalanceBefore).
		SetCreditBalanceAfter(tx.CreditBalanceAfter).
		SetCreditsAvailable(tx.CreditsAvailable).
		SetUpdatedBy(types.GetUserID(ctx)).
		SetUpdatedAt(tx.UpdatedAt).
		Save(ctx)

	if err != nil {
		return ierr.WithError(err).
			WithHint("Failed to update transaction").
			WithReportableDetails(map[string]interface{}{
				"transaction_id": tx.ID,
			}).
			Mark(ierr.ErrDatabase)
	}

	if count == 0 {
		return ierr.NewError("transaction not found").
			WithHint("The transaction may not exist").
			WithReportableDetails(map[string]interface{}{
				"transaction_id": tx.ID,
			}).
			Mark(ierr.ErrNotFound)
	}

	return nil
}

// WalletTransactionQuery type alias for better readability
type WalletTransactionQuery = *ent.WalletTransactionQuery

// WalletTransactionQueryOptions implements BaseQueryOptions for wallet queries
type WalletTransactionQueryOptions struct{}

func (o WalletTransactionQueryOptions) ApplyTenantFilter(ctx context.Context, query WalletTransactionQuery) WalletTransactionQuery {
	return query.Where(wallettransaction.TenantID(types.GetTenantID(ctx)))
}

func (o WalletTransactionQueryOptions) ApplyEnvironmentFilter(ctx context.Context, query WalletTransactionQuery) WalletTransactionQuery {
	environmentID := types.GetEnvironmentID(ctx)
	if environmentID != "" {
		return query.Where(wallettransaction.EnvironmentID(environmentID))
	}
	return query
}

func (o WalletTransactionQueryOptions) ApplyStatusFilter(query WalletTransactionQuery, status string) WalletTransactionQuery {
	if status == "" {
		return query.Where(wallettransaction.StatusNotIn(string(types.StatusDeleted)))
	}
	return query.Where(wallettransaction.Status(status))
}

func (o WalletTransactionQueryOptions) ApplySortFilter(query WalletTransactionQuery, field string, order string) WalletTransactionQuery {
	orderFunc := ent.Desc
	if order == "asc" {
		orderFunc = ent.Asc
	}
	return query.Order(orderFunc(o.GetFieldName(field)))
}

func (o WalletTransactionQueryOptions) ApplyPaginationFilter(query WalletTransactionQuery, limit int, offset int) WalletTransactionQuery {
	query = query.Limit(limit)
	if offset > 0 {
		query = query.Offset(offset)
	}
	return query
}

func (o WalletTransactionQueryOptions) GetFieldName(field string) string {
	switch field {
	case "created_at":
		return wallettransaction.FieldCreatedAt
	case "created_by":
		return wallettransaction.FieldCreatedBy
	case "updated_at":
		return wallettransaction.FieldUpdatedAt
	case "amount":
		return wallettransaction.FieldAmount
	default:
		return field
	}
}

func (o WalletTransactionQueryOptions) applyEntityQueryOptions(_ context.Context, f *types.WalletTransactionFilter, query WalletTransactionQuery) (WalletTransactionQuery, error) {
	if f == nil {
		return query, nil
	}

	var err error

	if f.WalletID != nil {
		query = query.Where(wallettransaction.WalletID(*f.WalletID))
	}

	if f.Type != nil {
		query = query.Where(wallettransaction.Type(*f.Type))
	}

	if f.TransactionStatus != nil {
		query = query.Where(wallettransaction.TransactionStatus(*f.TransactionStatus))
	}

	if f.ReferenceType != nil && f.ReferenceID != nil {
		query = query.Where(
			wallettransaction.ReferenceType(types.WalletTxReferenceType(*f.ReferenceType)),
			wallettransaction.ReferenceID(*f.ReferenceID),
		)
	}

	// Apply time range filters if specified
	if f.TimeRangeFilter != nil {
		if f.StartTime != nil {
			query = query.Where(wallettransaction.CreatedAtGTE(*f.StartTime))
		}
		if f.EndTime != nil {
			query = query.Where(wallettransaction.CreatedAtLTE(*f.EndTime))
		}
	}

	if f.CreditsAvailableGT != nil {
		query = query.Where(wallettransaction.CreditsAvailableGT(*f.CreditsAvailableGT))
	}

	if f.ExpiryDateBefore != nil {
		query = query.Where(wallettransaction.ExpiryDateLTE(*f.ExpiryDateBefore))
	}

	if f.ExpiryDateAfter != nil {
		query = query.Where(wallettransaction.ExpiryDateGTE(*f.ExpiryDateAfter))
	}

	if f.TransactionReason != nil {
		query = query.Where(wallettransaction.TransactionReason(types.TransactionReason(*f.TransactionReason)))
	}

	if f.Priority != nil {
		query = query.Where(wallettransaction.Priority(*f.Priority))
	}

	// Apply filters using the generic function
	if f.Filters != nil {
		query, err = dsl.ApplyFilters[WalletTransactionQuery, predicate.WalletTransaction](
			query,
			f.Filters,
			o.GetFieldResolver,
			func(p dsl.Predicate) predicate.WalletTransaction { return predicate.WalletTransaction(p) },
		)
		if err != nil {
			return query, err
		}
	}

	// Apply sorts using the generic function
	if f.Sort != nil {
		query, err = dsl.ApplySorts[WalletTransactionQuery, wallettransaction.OrderOption](
			query,
			f.Sort,
			o.GetFieldResolver,
			func(o dsl.OrderFunc) wallettransaction.OrderOption { return wallettransaction.OrderOption(o) },
		)
		if err != nil {
			return query, err
		}
	}

	return query, nil
}

func (r *walletRepository) UpdateWallet(ctx context.Context, id string, w *walletdomain.Wallet) error {
	// Start a span for this repository operation
	span := StartRepositorySpan(ctx, "wallet", "update_wallet", map[string]interface{}{
		"wallet_id": id,
	})
	defer FinishSpan(span)

	client := r.client.Writer(ctx)
	update := client.Wallet.Update().
		Where(
			wallet.ID(id),
			wallet.TenantID(types.GetTenantID(ctx)),
			wallet.StatusEQ(string(types.StatusPublished)),
			wallet.EnvironmentID(types.GetEnvironmentID(ctx)),
		)

	if w.Name != "" {
		update.SetName(w.Name)
	}
	if w.Description != "" {
		update.SetDescription(w.Description)
	}
	if w.Metadata != nil {
		update.SetMetadata(w.Metadata)
	}
<<<<<<< HEAD
	if w.AutoTopup != nil {
		update.SetAutoTopup(w.AutoTopup)
=======
	if w.AutoTopupTrigger != "" {
		if w.AutoTopupTrigger == types.AutoTopupTriggerDisabled {
			// When disabling auto top-up, set all related fields to NULL
			update.SetAutoTopupTrigger(types.AutoTopupTriggerDisabled)
			update.ClearAutoTopupMinBalance()
			update.ClearAutoTopupAmount()
		} else {
			// When enabling auto top-up, set all required fields
			update.SetAutoTopupTrigger(w.AutoTopupTrigger)
			update.SetAutoTopupMinBalance(w.AutoTopupMinBalance)
			update.SetAutoTopupAmount(w.AutoTopupAmount)
		}
>>>>>>> 2c96326a
	}
	// Check if Config has any non-nil fields
	if w.Config.AllowedPriceTypes != nil {
		update.SetConfig(w.Config)
	}
	if w.AlertConfig != nil {
		update.SetNillableAlertConfig(w.AlertConfig)
	}
	if w.AlertState != "" {
		update.SetAlertState(types.AlertState(w.AlertState))
	}
	update.SetAlertEnabled(w.AlertEnabled)
	update.SetUpdatedAt(time.Now().UTC())
	update.SetUpdatedBy(types.GetUserID(ctx))

	count, err := update.Save(ctx)
	if err != nil {
		return ierr.WithError(err).
			WithHint("Failed to update wallet").
			WithReportableDetails(map[string]interface{}{
				"wallet_id": id,
			}).
			Mark(ierr.ErrDatabase)
	}

	if count == 0 {
		return ierr.NewError("wallet not found or already updated").
			WithHint("The wallet may not exist or has already been updated").
			Mark(ierr.ErrNotFound)
	}

	r.DeleteCache(ctx, id)
	return nil
}

func (r *walletRepository) SetCache(ctx context.Context, wallet *walletdomain.Wallet) {
	span := cache.StartCacheSpan(ctx, "wallet", "set", map[string]interface{}{
		"wallet_id": wallet.ID,
	})
	defer cache.FinishSpan(span)

	tenantID := types.GetTenantID(ctx)
	environmentID := types.GetEnvironmentID(ctx)
	cacheKey := cache.GenerateKey(cache.PrefixWallet, tenantID, environmentID, wallet.ID)
	r.cache.Set(ctx, cacheKey, wallet, cache.ExpiryDefaultInMemory)
}

func (r *walletRepository) GetCache(ctx context.Context, key string) *walletdomain.Wallet {
	span := cache.StartCacheSpan(ctx, "wallet", "get", map[string]interface{}{
		"wallet_id": key,
	})
	defer cache.FinishSpan(span)

	tenantID := types.GetTenantID(ctx)
	environmentID := types.GetEnvironmentID(ctx)
	cacheKey := cache.GenerateKey(cache.PrefixWallet, tenantID, environmentID, key)
	if value, found := r.cache.Get(ctx, cacheKey); found {
		return value.(*walletdomain.Wallet)
	}
	return nil
}

func (r *walletRepository) DeleteCache(ctx context.Context, walletID string) {
	span := cache.StartCacheSpan(ctx, "wallet", "delete", map[string]interface{}{
		"wallet_id": walletID,
	})
	defer cache.FinishSpan(span)

	tenantID := types.GetTenantID(ctx)
	environmentID := types.GetEnvironmentID(ctx)
	cacheKey := cache.GenerateKey(cache.PrefixWallet, tenantID, environmentID, walletID)
	r.cache.Delete(ctx, cacheKey)
}

func (r *walletRepository) GetWalletsByFilter(ctx context.Context, filter *types.WalletFilter) ([]*walletdomain.Wallet, error) {
	client := r.client.Reader(ctx)
	query := client.Wallet.Query().
		Where(
			wallet.StatusEQ(string(types.StatusPublished)),
			wallet.EnvironmentID(types.GetEnvironmentID(ctx)),
			wallet.TenantID(types.GetTenantID(ctx)),
		)

	// Apply status filter
	if filter.Status != nil {
		query = query.Where(wallet.WalletStatusEQ(*filter.Status))
	}

	// Apply alert enabled filter
	if filter.AlertEnabled != nil {
		query = query.Where(wallet.AlertEnabledEQ(*filter.AlertEnabled))
	}

	// Apply wallet IDs filter
	if len(filter.WalletIDs) > 0 {
		query = query.Where(wallet.IDIn(filter.WalletIDs...))
	}

	wallets, err := query.All(ctx)
	if err != nil {
		return nil, ierr.WithError(err).
			WithHint("Failed to get wallets by filter").
			Mark(ierr.ErrDatabase)
	}

	return walletdomain.FromEntList(wallets), nil
}

// GetCreditTopupsForExport retrieves wallet transactions joined with wallet and customer data for export
func (r *walletRepository) GetCreditTopupsForExport(ctx context.Context, tenantID, envID string, startTime, endTime time.Time, limit, offset int) ([]*walletdomain.CreditTopupsExportData, error) {
	// Start a span for this repository operation
	span := StartRepositorySpan(ctx, "wallet", "get_credit_topups_for_export", map[string]interface{}{
		"tenant_id": tenantID,
		"env_id":    envID,
		"start":     startTime,
		"end":       endTime,
		"limit":     limit,
		"offset":    offset,
	})
	defer FinishSpan(span)

	client := r.client.Reader(ctx)

	// Use raw SQL for complex join query
	query := `
		SELECT
			wt.id AS topup_id,
			c.external_id,
			c.name AS customer_name,
			wt.wallet_id,
			wt.amount,
			wt.credit_balance_before,
			wt.credit_balance_after,
			wt.reference_id,
			wt.transaction_reason,
			wt.created_at
		FROM
			wallet_transactions wt
			INNER JOIN wallets w ON w.id = wt.wallet_id
			INNER JOIN customers c ON c.id = w.customer_id
		WHERE
			wt.tenant_id = $1
			AND wt.environment_id = $2
			AND wt.type = $3
			AND wt.transaction_status = $4
			AND wt.status = $5
			AND wt.created_at >= $6
			AND wt.created_at < $7
		ORDER BY wt.created_at ASC
		LIMIT $8 OFFSET $9
	`

	rows, err := client.QueryContext(ctx, query,
		tenantID,
		envID,
		string(types.TransactionTypeCredit),
		string(types.TransactionStatusCompleted),
		string(types.StatusPublished),
		startTime,
		endTime,
		limit,
		offset,
	)
	if err != nil {
		SetSpanError(span, err)
		return nil, ierr.WithError(err).
			WithHint("Failed to fetch credit topups for export").
			WithReportableDetails(map[string]interface{}{
				"tenant_id": tenantID,
				"env_id":    envID,
				"limit":     limit,
				"offset":    offset,
			}).
			Mark(ierr.ErrDatabase)
	}
	defer rows.Close()

	result := make([]*walletdomain.CreditTopupsExportData, 0)
	for rows.Next() {
		exportData := &walletdomain.CreditTopupsExportData{}
		err := rows.Scan(
			&exportData.TopupID,
			&exportData.ExternalID,
			&exportData.CustomerName,
			&exportData.WalletID,
			&exportData.Amount,
			&exportData.CreditBalanceBefore,
			&exportData.CreditBalanceAfter,
			&exportData.ReferenceID,
			&exportData.TransactionReason,
			&exportData.CreatedAt,
		)
		if err != nil {
			r.logger.Errorw("failed to scan credit topup export data", "error", err)
			continue
		}

		result = append(result, exportData)
	}

	if err = rows.Err(); err != nil {
		SetSpanError(span, err)
		return nil, ierr.WithError(err).
			WithHint("Failed to iterate credit topup rows").
			Mark(ierr.ErrDatabase)
	}

	return result, nil
}

func (o WalletTransactionQueryOptions) GetFieldResolver(st string) (string, error) {
	fieldName := o.GetFieldName(st)
	if fieldName == "" {
		return "", ierr.NewErrorf("unknown field name '%s' in wallet transaction query", st).
			WithHintf("Unknown field name '%s' in wallet transaction query", st).
			Mark(ierr.ErrValidation)
	}
	return fieldName, nil
}<|MERGE_RESOLUTION|>--- conflicted
+++ resolved
@@ -60,16 +60,8 @@
 		SetMetadata(w.Metadata).
 		SetBalance(w.Balance).
 		SetCreditBalance(w.CreditBalance).
-<<<<<<< HEAD
-		SetWalletStatus(string(w.WalletStatus)).
-		SetWalletType(string(w.WalletType)).
-=======
 		SetWalletStatus(w.WalletStatus).
-		SetAutoTopupTrigger(w.AutoTopupTrigger).
-		SetAutoTopupMinBalance(w.AutoTopupMinBalance).
-		SetAutoTopupAmount(w.AutoTopupAmount).
 		SetWalletType(w.WalletType).
->>>>>>> 2c96326a
 		SetConfig(w.Config).
 		SetConversionRate(w.ConversionRate).
 		SetStatus(string(w.Status)).
@@ -79,23 +71,13 @@
 		SetUpdatedAt(w.UpdatedAt).
 		SetEnvironmentID(w.EnvironmentID).
 		SetAlertEnabled(w.AlertEnabled).
-<<<<<<< HEAD
-		SetAlertState(w.AlertState)
-
-	// alert config is optional; only set when provided to avoid nil Validate panic
-	if w.AlertConfig != nil {
-		walletBuilder.SetAlertConfig(w.AlertConfig)
-	}
+		SetNillableAlertConfig(w.AlertConfig).
+		SetAlertState(types.AlertState(w.AlertState))
 
 	if w.AutoTopup != nil {
 		walletBuilder.SetAutoTopup(w.AutoTopup)
 	}
 	wallet, err := walletBuilder.Save(ctx)
-=======
-		SetNillableAlertConfig(w.AlertConfig).
-		SetAlertState(types.AlertState(w.AlertState)).
-		Save(ctx)
->>>>>>> 2c96326a
 
 	if err != nil {
 		SetSpanError(span, err)
@@ -897,23 +879,8 @@
 	if w.Metadata != nil {
 		update.SetMetadata(w.Metadata)
 	}
-<<<<<<< HEAD
 	if w.AutoTopup != nil {
 		update.SetAutoTopup(w.AutoTopup)
-=======
-	if w.AutoTopupTrigger != "" {
-		if w.AutoTopupTrigger == types.AutoTopupTriggerDisabled {
-			// When disabling auto top-up, set all related fields to NULL
-			update.SetAutoTopupTrigger(types.AutoTopupTriggerDisabled)
-			update.ClearAutoTopupMinBalance()
-			update.ClearAutoTopupAmount()
-		} else {
-			// When enabling auto top-up, set all required fields
-			update.SetAutoTopupTrigger(w.AutoTopupTrigger)
-			update.SetAutoTopupMinBalance(w.AutoTopupMinBalance)
-			update.SetAutoTopupAmount(w.AutoTopupAmount)
-		}
->>>>>>> 2c96326a
 	}
 	// Check if Config has any non-nil fields
 	if w.Config.AllowedPriceTypes != nil {
