--- conflicted
+++ resolved
@@ -153,11 +153,8 @@
 	connectionRepo connection.Repository,
 	entityIntegrationMappingRepo entityintegrationmapping.Repository,
 	settingsRepo settings.Repository,
-<<<<<<< HEAD
 	alertRepo alert.Repository,
-=======
 	prorationCalculator proration.Calculator,
->>>>>>> 7d5acdd9
 ) ServiceParams {
 	return ServiceParams{
 		Logger:                       logger,
