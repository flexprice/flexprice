package testutil

import (
	"context"
	"fmt"
	"log"
	"sort"
	"strconv"
	"sync"
	"time"

	"github.com/flexprice/flexprice/internal/domain/events"
	ierr "github.com/flexprice/flexprice/internal/errors"
	"github.com/flexprice/flexprice/internal/types"
	"github.com/samber/lo"
	"github.com/shopspring/decimal"
)

type InMemoryEventStore struct {
	mu     sync.RWMutex
	events map[string]*events.Event
}

func NewInMemoryEventStore() *InMemoryEventStore {
	return &InMemoryEventStore{
		events: make(map[string]*events.Event),
	}
}

func (s *InMemoryEventStore) InsertEvent(ctx context.Context, event *events.Event) error {
	if event == nil {
		return ierr.NewError("event cannot be nil").
			WithHint("Event cannot be nil").
			Mark(ierr.ErrValidation)
	}

	s.mu.Lock()
	defer s.mu.Unlock()
	s.events[event.ID] = event
	return nil
}

func (s *InMemoryEventStore) BulkInsertEvents(ctx context.Context, events []*events.Event) error {
	s.mu.Lock()
	defer s.mu.Unlock()
	for _, event := range events {
		s.events[event.ID] = event
	}
	return nil
}

func (s *InMemoryEventStore) GetUsage(ctx context.Context, params *events.UsageParams) (*events.AggregationResult, error) {
	s.mu.RLock()
	defer s.mu.RUnlock()

	var filteredEvents []*events.Event

	// Filter events based on basic criteria
	for _, event := range s.events {
		if event.EventName != params.EventName {
			continue
		}

		if params.ExternalCustomerID != "" && event.ExternalCustomerID != params.ExternalCustomerID {
			continue
		}

		if event.Timestamp.Before(params.StartTime) || event.Timestamp.After(params.EndTime) {
			continue
		}

		// Apply property filters
		matchesFilters := true
		for key, expectedValues := range params.Filters {
			if propertyValue, exists := event.Properties[key]; exists {
				valueStr := fmt.Sprintf("%v", propertyValue)
				valueMatches := false
				for _, expectedValue := range expectedValues {
					if valueStr == expectedValue {
						valueMatches = true
						break
					}
				}
				if !valueMatches {
					matchesFilters = false
					break
				}
			} else {
				matchesFilters = false
				break
			}
		}

		if matchesFilters {
			filteredEvents = append(filteredEvents, event)
		}
	}

	// Calculate aggregation
	result := &events.AggregationResult{
		EventName: params.EventName,
		Type:      params.AggregationType,
	}

	// Handle window size for daily aggregation
	if params.WindowSize == types.WindowSizeDay {
		// Group events by day
		dailyBuckets := make(map[time.Time][]*events.Event)
		for _, event := range filteredEvents {
			dayStart := truncateToBucket(event.Timestamp, types.WindowSizeDay)
			dailyBuckets[dayStart] = append(dailyBuckets[dayStart], event)
		}

		// Sort days
		days := make([]time.Time, 0, len(dailyBuckets))
		for day := range dailyBuckets {
			days = append(days, day)
		}
		sort.Slice(days, func(i, j int) bool { return days[i].Before(days[j]) })

		// Calculate aggregation for each day
		result.Results = make([]events.UsageResult, 0, len(days))
		var totalValue decimal.Decimal

		for _, day := range days {
			dayEvents := dailyBuckets[day]
			var dayValue decimal.Decimal

			switch params.AggregationType {
			case types.AggregationCount:
				dayValue = decimal.NewFromInt(int64(len(dayEvents)))
			case types.AggregationSum:
				for _, event := range dayEvents {
					if val, ok := event.Properties[params.PropertyName]; ok {
						switch v := val.(type) {
						case float64:
							dayValue = dayValue.Add(decimal.NewFromFloat(v))
						case int:
							dayValue = dayValue.Add(decimal.NewFromInt(int64(v)))
						case int64:
							dayValue = dayValue.Add(decimal.NewFromInt(v))
						case string:
							if f, err := strconv.ParseFloat(v, 64); err == nil {
								dayValue = dayValue.Add(decimal.NewFromFloat(f))
							}
						}
					}
				}
			}

			result.Results = append(result.Results, events.UsageResult{
				WindowSize: day,
				Value:      dayValue,
			})
			totalValue = totalValue.Add(dayValue)
		}

		result.Value = totalValue
		return result, nil
	}

	// Handle window size for monthly aggregation
	if params.WindowSize == types.WindowSizeMonth {
		// Group events by month
		monthlyBuckets := make(map[time.Time][]*events.Event)
		for _, event := range filteredEvents {
			monthStart := truncateToBucket(event.Timestamp, types.WindowSizeMonth)
			monthlyBuckets[monthStart] = append(monthlyBuckets[monthStart], event)
		}

		// Sort months
		months := make([]time.Time, 0, len(monthlyBuckets))
		for month := range monthlyBuckets {
			months = append(months, month)
		}
		sort.Slice(months, func(i, j int) bool { return months[i].Before(months[j]) })

		// Calculate aggregation for each month
		result.Results = make([]events.UsageResult, 0, len(months))
		var totalValue decimal.Decimal

		for _, month := range months {
			monthEvents := monthlyBuckets[month]
			var monthValue decimal.Decimal

			switch params.AggregationType {
			case types.AggregationCount:
				monthValue = decimal.NewFromInt(int64(len(monthEvents)))
			case types.AggregationSum:
				for _, event := range monthEvents {
					if val, ok := event.Properties[params.PropertyName]; ok {
						switch v := val.(type) {
						case float64:
							monthValue = monthValue.Add(decimal.NewFromFloat(v))
						case int:
							monthValue = monthValue.Add(decimal.NewFromInt(int64(v)))
						case int64:
							monthValue = monthValue.Add(decimal.NewFromInt(v))
						case string:
							if f, err := strconv.ParseFloat(v, 64); err == nil {
								monthValue = monthValue.Add(decimal.NewFromFloat(f))
							}
						}
					}
				}
			}

			result.Results = append(result.Results, events.UsageResult{
				WindowSize: month,
				Value:      monthValue,
			})
			totalValue = totalValue.Add(monthValue)
		}

		result.Value = totalValue
		return result, nil
	}

	// Handle bucket size for MAX aggregation (existing logic)
	if params.AggregationType == types.AggregationMax && params.BucketSize != "" {
		// Group events into buckets by bucket start time
		buckets := make(map[time.Time]decimal.Decimal)
		var overallMax decimal.Decimal

		for _, event := range filteredEvents {
			if val, ok := event.Properties[params.PropertyName]; ok {
				var f float64
				switch v := val.(type) {
				case float64:
					f = v
				case int:
					f = float64(v)
				case int64:
					f = float64(v)
				case string:
					if parsed, err := strconv.ParseFloat(v, 64); err == nil {
						f = parsed
					} else {
						continue
					}
				default:
					continue
				}

				bucketStart := truncateToBucket(event.Timestamp, params.BucketSize)
				current := buckets[bucketStart]
				if current.IsZero() || decimal.NewFromFloat(f).GreaterThan(current) {
					buckets[bucketStart] = decimal.NewFromFloat(f)
				}

				if overallMax.IsZero() || decimal.NewFromFloat(f).GreaterThan(overallMax) {
					overallMax = decimal.NewFromFloat(f)
				}
			}
		}

		// Convert buckets to sorted results
		keys := make([]time.Time, 0, len(buckets))
		for k := range buckets {
			keys = append(keys, k)
		}
		sort.Slice(keys, func(i, j int) bool { return keys[i].Before(keys[j]) })

		result.Results = make([]events.UsageResult, 0, len(keys))
		for _, k := range keys {
			result.Results = append(result.Results, events.UsageResult{
				WindowSize: k,
				Value:      buckets[k],
			})
		}
		result.Value = overallMax
		return result, nil
	}

	// Standard aggregation without windowing
	switch params.AggregationType {
	case types.AggregationCount:
		result.Value = decimal.NewFromInt(int64(len(filteredEvents)))
	case types.AggregationSum:
		var sum decimal.Decimal
		for _, event := range filteredEvents {
			if val, ok := event.Properties[params.PropertyName]; ok {
				switch v := val.(type) {
				case float64:
					sum = sum.Add(decimal.NewFromFloat(v))
				case int:
					sum = sum.Add(decimal.NewFromInt(int64(v)))
				case int64:
					sum = sum.Add(decimal.NewFromInt(v))
				case string:
					if f, err := strconv.ParseFloat(v, 64); err == nil {
						sum = sum.Add(decimal.NewFromFloat(f))
					}
				}
			}
		}
		result.Value = sum
	case types.AggregationMax:
		// Simple max across all filtered events
		var maxVal decimal.Decimal
		for _, event := range filteredEvents {
			if val, ok := event.Properties[params.PropertyName]; ok {
				var f float64
				switch v := val.(type) {
				case float64:
					f = v
				case int:
					f = float64(v)
				case int64:
					f = float64(v)
				case string:
					if parsed, err := strconv.ParseFloat(v, 64); err == nil {
						f = parsed
					} else {
						continue
					}
				default:
					continue
				}
				if maxVal.IsZero() || decimal.NewFromFloat(f).GreaterThan(maxVal) {
					maxVal = decimal.NewFromFloat(f)
				}
			}
		}
		result.Value = maxVal
	}

	return result, nil
}

// truncateToBucket truncates t to the start of the given bucket size in UTC.
func truncateToBucket(t time.Time, size types.WindowSize) time.Time {
	t = t.UTC()
	switch size {
	case types.WindowSizeMinute:
		return time.Date(t.Year(), t.Month(), t.Day(), t.Hour(), t.Minute(), 0, 0, time.UTC)
	case types.WindowSize15Min:
		m := (t.Minute() / 15) * 15
		return time.Date(t.Year(), t.Month(), t.Day(), t.Hour(), m, 0, 0, time.UTC)
	case types.WindowSize30Min:
		m := (t.Minute() / 30) * 30
		return time.Date(t.Year(), t.Month(), t.Day(), t.Hour(), m, 0, 0, time.UTC)
	case types.WindowSizeHour:
		return time.Date(t.Year(), t.Month(), t.Day(), t.Hour(), 0, 0, 0, time.UTC)
	case types.WindowSize3Hour:
		h := (t.Hour() / 3) * 3
		return time.Date(t.Year(), t.Month(), t.Day(), h, 0, 0, 0, time.UTC)
	case types.WindowSize6Hour:
		h := (t.Hour() / 6) * 6
		return time.Date(t.Year(), t.Month(), t.Day(), h, 0, 0, 0, time.UTC)
	case types.WindowSize12Hour:
		h := (t.Hour() / 12) * 12
		return time.Date(t.Year(), t.Month(), t.Day(), h, 0, 0, 0, time.UTC)
	case types.WindowSizeDay:
		return time.Date(t.Year(), t.Month(), t.Day(), 0, 0, 0, 0, time.UTC)
	case types.WindowSizeWeek:
		// Start of week (Monday) at 00:00 UTC
		weekday := int(t.Weekday())
		if weekday == 0 { // Sunday
			weekday = 7
		}
		start := t.AddDate(0, 0, -(weekday - 1))
		return time.Date(start.Year(), start.Month(), start.Day(), 0, 0, 0, 0, time.UTC)
	case types.WindowSizeMonth:
		// Start of month at 00:00 UTC
		return time.Date(t.Year(), t.Month(), 1, 0, 0, 0, 0, time.UTC)
	default:
		return t
	}
}

func (s *InMemoryEventStore) GetEvents(ctx context.Context, params *events.GetEventsParams) ([]*events.Event, uint64, error) {
	s.mu.RLock()
	defer s.mu.RUnlock()

	// First, collect all events that match the base criteria (without iterator filters)
	var allMatchingEvents []*events.Event
	for _, event := range s.events {
		// Apply filters
		if params.ExternalCustomerID != "" && event.ExternalCustomerID != params.ExternalCustomerID {
			continue
		}
		if params.EventName != "" && event.EventName != params.EventName {
			continue
		}
		if !params.StartTime.IsZero() && event.Timestamp.Before(params.StartTime) {
			continue
		}
		if !params.EndTime.IsZero() && event.Timestamp.After(params.EndTime) {
			continue
		}

		// Apply property filters
		if len(params.PropertyFilters) > 0 {
			propertyFilterMatched := true
			for property, values := range params.PropertyFilters {
				if len(values) == 0 {
					continue
				}

				if propValue, ok := event.Properties[property]; !ok {
					propertyFilterMatched = false
					break
				} else {
					// Convert property value to string for comparison
					propValueStr := fmt.Sprintf("%v", propValue)

					valueMatched := false
					for _, value := range values {
						if propValueStr == value {
							valueMatched = true
							break
						}
					}

					if !valueMatched {
						propertyFilterMatched = false
						break
					}
				}
			}

			if !propertyFilterMatched {
				continue
			}
		}

		allMatchingEvents = append(allMatchingEvents, event)
	}

	// Sort all matching events by timestamp DESC, id DESC
	sort.Slice(allMatchingEvents, func(i, j int) bool {
		if allMatchingEvents[i].Timestamp.Equal(allMatchingEvents[j].Timestamp) {
			return allMatchingEvents[i].ID > allMatchingEvents[j].ID
		}
		return allMatchingEvents[i].Timestamp.After(allMatchingEvents[j].Timestamp)
	})

	// Total count of all matching events (before any pagination)
	totalCount := uint64(len(allMatchingEvents))

	// Now apply iterator filters to get the correct page
	var filteredEvents []*events.Event
	if params.IterFirst != nil {
		for _, event := range allMatchingEvents {
			if event.Timestamp.Equal(params.IterFirst.Timestamp) {
				if event.ID <= params.IterFirst.ID {
					continue
				}
			} else if !event.Timestamp.After(params.IterFirst.Timestamp) {
				continue
			}
			filteredEvents = append(filteredEvents, event)
		}
	} else if params.IterLast != nil {
		for _, event := range allMatchingEvents {
			if event.Timestamp.Equal(params.IterLast.Timestamp) {
				if event.ID >= params.IterLast.ID {
					continue
				}
			} else if !event.Timestamp.Before(params.IterLast.Timestamp) {
				continue
			}
			filteredEvents = append(filteredEvents, event)
		}
	} else {
		// If no iterators, use all matching events
		filteredEvents = allMatchingEvents
	}

	// Apply offset
	if params.Offset > 0 && params.Offset < len(filteredEvents) {
		filteredEvents = filteredEvents[params.Offset:]
	}

	// Apply page size limit
	if params.PageSize > 0 && params.PageSize < len(filteredEvents) {
		filteredEvents = filteredEvents[:params.PageSize]
	}

	return filteredEvents, totalCount, nil
}

func (s *InMemoryEventStore) GetUsageWithFilters(ctx context.Context, params *events.UsageWithFiltersParams) ([]*events.AggregationResult, error) {
	if params == nil || params.UsageParams == nil {
		return nil, ierr.NewError("params cannot be nil").
			WithHint("Params cannot be nil").
			Mark(ierr.ErrValidation)
	}

	s.mu.RLock()
	defer s.mu.RUnlock()

	// Process each filter group and calculate usage
	var results []*events.AggregationResult
	for _, group := range params.FilterGroups {
		// Filter events based on base filters and group filters
		var filteredEvents []*events.Event
		for _, event := range s.events {
			if !s.matchesBaseFilters(ctx, event, params.UsageParams) {
				continue
			}

			if !s.matchesFilterGroup(event, group) {
				continue
			}

			filteredEvents = append(filteredEvents, event)
		}

		// Calculate usage for filtered events
		var value decimal.Decimal
		switch params.AggregationType {
		case types.AggregationCount:
			value = decimal.NewFromInt(int64(len(filteredEvents)))
		case types.AggregationSum, types.AggregationAvg:
			var sum decimal.Decimal
			count := 0
			for _, event := range filteredEvents {
				if val, ok := event.Properties[params.PropertyName]; ok {
					// Try to convert the value to float64
					var floatVal float64
					switch v := val.(type) {
					case float64:
						floatVal = v
					case int64:
						floatVal = float64(v)
					case int:
						floatVal = float64(v)
					case string:
						var err error
						floatVal, err = strconv.ParseFloat(v, 64)
						if err != nil {
							continue
						}
					default:
						continue
					}
					sum = sum.Add(decimal.NewFromFloat(floatVal))
					count++
				}
			}
			if count > 0 {
				if params.AggregationType == types.AggregationAvg {
					value = sum.Div(decimal.NewFromInt(int64(count)))
				} else {
					value = sum
				}
			}
			log.Printf("Calculated %s: sum=%v, count=%d, value=%v",
				params.AggregationType, sum, count, value)
		}
		result := &events.AggregationResult{
			EventName: params.EventName,
			Type:      params.AggregationType,
			Metadata: map[string]string{
				"filter_group_id": group.ID,
			},
			Value: value,
		}
		results = append(results, result)
	}

	return results, nil
}

func (s *InMemoryEventStore) GetDistinctEventNames(ctx context.Context, externalCustomerID string, startTime, endTime time.Time) ([]string, error) {
	s.mu.RLock()
	defer s.mu.RUnlock()

	var eventNames []string
	for _, event := range s.events {
		// Use inclusive comparison: event.Timestamp >= startTime && event.Timestamp < endTime
		if event.ExternalCustomerID == externalCustomerID &&
			(event.Timestamp.Equal(startTime) || event.Timestamp.After(startTime)) &&
			event.Timestamp.Before(endTime) {
			eventNames = append(eventNames, event.EventName)
		}
	}

	eventNames = lo.Uniq(eventNames)
	sort.Strings(eventNames)

	return eventNames, nil
}

func (s *InMemoryEventStore) matchesBaseFilters(ctx context.Context, event *events.Event, params *events.UsageParams) bool {
	// check tenant ID
	tenantID := types.GetTenantID(ctx)
	if event.TenantID != tenantID {
		return false
	}

	// Check customer ID
	if params.ExternalCustomerID != "" && event.ExternalCustomerID != params.ExternalCustomerID {
		return false
	}

	// Check event name
	if event.EventName != params.EventName {
		return false
	}

	// Check time range
	if !event.Timestamp.IsZero() {
		if !params.StartTime.IsZero() && event.Timestamp.Before(params.StartTime) {
			return false
		}
		if !params.EndTime.IsZero() && event.Timestamp.After(params.EndTime) {
			return false
		}
	}

	// Check base filters
	if params.Filters != nil {
		for key, values := range params.Filters {
			if propValue, ok := event.Properties[key]; !ok {
				log.Printf("Event %s missing property %s", event.ID, key)
				return false
			} else {
				found := false
				for _, value := range values {
					if fmt.Sprintf("%v", propValue) == value {
						found = true
						break
					}
				}
				if !found {
					log.Printf("Event %s property %s=%v not in values %v",
						event.ID, key, propValue, values)
					return false
				}
			}
		}
	}

	return true
}

func (s *InMemoryEventStore) matchesFilterGroup(event *events.Event, group events.FilterGroup) bool {
	if len(group.Filters) == 0 {
		return true
	}

	for key, values := range group.Filters {
		if propValue, ok := event.Properties[key]; !ok {
			return false
		} else {
			found := false
			for _, value := range values {
				if fmt.Sprintf("%v", propValue) == value {
					found = true
					break
				}
			}
			if !found {
				return false
			}
		}
	}

	return true
}

func (s *InMemoryEventStore) HasEvent(id string) bool {
	s.mu.RLock()
	defer s.mu.RUnlock()
	_, exists := s.events[id]
	return exists
}

func (s *InMemoryEventStore) Clear() {
	s.mu.Lock()
	defer s.mu.Unlock()
	s.events = make(map[string]*events.Event)
}

func (s *InMemoryEventStore) FindUnprocessedEvents(ctx context.Context, params *events.FindUnprocessedEventsParams) ([]*events.Event, error) {
<<<<<<< HEAD
	return nil, ierr.NewError("not implemented").
		WithHint("not implemented").
		Mark(ierr.ErrSystem)
}

func (s *InMemoryEventStore) FindUnprocessedEventsFromFeatureUsage(ctx context.Context, params *events.FindUnprocessedEventsParams) ([]*events.Event, error) {
	return nil, ierr.NewError("not implemented").
		WithHint("not implemented").
		Mark(ierr.ErrSystem)
}

// GetTotalEventCount returns the total count of events in the given time range
func (s *InMemoryEventStore) GetTotalEventCount(ctx context.Context, startTime, endTime time.Time) uint64 {
	s.mu.RLock()
	defer s.mu.RUnlock()

	count := uint64(0)
	for _, event := range s.events {
		// Check if event is within time range
		if !event.Timestamp.Before(startTime) && !event.Timestamp.After(endTime) {
			count++
		}
	}

	return count
=======
	s.mu.RLock()
	defer s.mu.RUnlock()

	if params == nil {
		return nil, ierr.NewError("params cannot be nil").
			WithHint("FindUnprocessedEvents requires non-nil params").
			Mark(ierr.ErrValidation)
	}

	tenantID := types.GetTenantID(ctx)
	environmentID := types.GetEnvironmentID(ctx)

	var filtered []*events.Event
	for _, e := range s.events {
		// Filter by tenant and environment from context
		if tenantID != "" && e.TenantID != tenantID {
			continue
		}
		if environmentID != "" && e.EnvironmentID != environmentID {
			continue
		}

		// Apply optional filters
		if params.ExternalCustomerID != "" && e.ExternalCustomerID != params.ExternalCustomerID {
			continue
		}
		if params.EventName != "" && e.EventName != params.EventName {
			continue
		}
		if !params.StartTime.IsZero() && e.Timestamp.Before(params.StartTime) {
			continue
		}
		if !params.EndTime.IsZero() && e.Timestamp.After(params.EndTime) {
			continue
		}

		// Keyset pagination: only include records strictly less than the last (timestamp,id)
		if params.LastID != "" && !params.LastTimestamp.IsZero() {
			if !e.Timestamp.Before(params.LastTimestamp) {
				// If timestamp equals, require ID to be lexically smaller for deterministic order
				if !(e.Timestamp.Equal(params.LastTimestamp) && e.ID < params.LastID) {
					continue
				}
			}
		}

		filtered = append(filtered, e)
	}

	// Sort by timestamp DESC, then id DESC to mirror production implementation
	sort.Slice(filtered, func(i, j int) bool {
		if filtered[i].Timestamp.Equal(filtered[j].Timestamp) {
			return filtered[i].ID > filtered[j].ID
		}
		return filtered[i].Timestamp.After(filtered[j].Timestamp)
	})

	// Apply batch size limit with default 100
	limit := params.BatchSize
	if limit <= 0 {
		limit = 100
	}
	if len(filtered) > limit {
		filtered = filtered[:limit]
	}

	return filtered, nil
>>>>>>> 05c8ae6f
}<|MERGE_RESOLUTION|>--- conflicted
+++ resolved
@@ -676,33 +676,6 @@
 }
 
 func (s *InMemoryEventStore) FindUnprocessedEvents(ctx context.Context, params *events.FindUnprocessedEventsParams) ([]*events.Event, error) {
-<<<<<<< HEAD
-	return nil, ierr.NewError("not implemented").
-		WithHint("not implemented").
-		Mark(ierr.ErrSystem)
-}
-
-func (s *InMemoryEventStore) FindUnprocessedEventsFromFeatureUsage(ctx context.Context, params *events.FindUnprocessedEventsParams) ([]*events.Event, error) {
-	return nil, ierr.NewError("not implemented").
-		WithHint("not implemented").
-		Mark(ierr.ErrSystem)
-}
-
-// GetTotalEventCount returns the total count of events in the given time range
-func (s *InMemoryEventStore) GetTotalEventCount(ctx context.Context, startTime, endTime time.Time) uint64 {
-	s.mu.RLock()
-	defer s.mu.RUnlock()
-
-	count := uint64(0)
-	for _, event := range s.events {
-		// Check if event is within time range
-		if !event.Timestamp.Before(startTime) && !event.Timestamp.After(endTime) {
-			count++
-		}
-	}
-
-	return count
-=======
 	s.mu.RLock()
 	defer s.mu.RUnlock()
 
@@ -770,5 +743,26 @@
 	}
 
 	return filtered, nil
->>>>>>> 05c8ae6f
+}
+
+func (s *InMemoryEventStore) FindUnprocessedEventsFromFeatureUsage(ctx context.Context, params *events.FindUnprocessedEventsParams) ([]*events.Event, error) {
+	return nil, ierr.NewError("not implemented").
+		WithHint("not implemented").
+		Mark(ierr.ErrSystem)
+}
+
+// GetTotalEventCount returns the total count of events in the given time range
+func (s *InMemoryEventStore) GetTotalEventCount(ctx context.Context, startTime, endTime time.Time) uint64 {
+	s.mu.RLock()
+	defer s.mu.RUnlock()
+
+	count := uint64(0)
+	for _, event := range s.events {
+		// Check if event is within time range
+		if !event.Timestamp.Before(startTime) && !event.Timestamp.After(endTime) {
+			count++
+		}
+	}
+
+	return count
 }