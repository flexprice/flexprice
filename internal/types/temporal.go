package types

import (
	"fmt"
	"strings"

	ierr "github.com/flexprice/flexprice/internal/errors"
	"github.com/samber/lo"
)

// TemporalTaskQueue represents a logical grouping of workflows and activities
type TemporalTaskQueue string

const (
	// Task Queues - logical groupings to limit worker count
<<<<<<< HEAD
	TemporalTaskQueueTask         TemporalTaskQueue = "task"
	TemporalTaskQueuePrice        TemporalTaskQueue = "price"
	TemporalTaskQueueExport       TemporalTaskQueue = "export"
	TemporalTaskQueueSubscription TemporalTaskQueue = "subscription"
=======
	TemporalTaskQueueTask      TemporalTaskQueue = "task"
	TemporalTaskQueuePrice     TemporalTaskQueue = "price"
	TemporalTaskQueueExport    TemporalTaskQueue = "export"
	TemporalTaskQueueWorkflows TemporalTaskQueue = "workflows"
>>>>>>> f63db44b
)

// String returns the string representation of the task queue
func (tq TemporalTaskQueue) String() string {
	return string(tq)
}

// Validate validates the task queue
func (tq TemporalTaskQueue) Validate() error {
	allowedQueues := []TemporalTaskQueue{
		TemporalTaskQueueTask,
		TemporalTaskQueuePrice,
		TemporalTaskQueueExport,
<<<<<<< HEAD
		TemporalTaskQueueSubscription,
=======
		TemporalTaskQueueWorkflows,
>>>>>>> f63db44b
	}
	if lo.Contains(allowedQueues, tq) {
		return nil
	}
	return ierr.NewError("invalid task queue").
		WithHint(fmt.Sprintf("Task queue must be one of: %s", strings.Join(lo.Map(allowedQueues, func(tq TemporalTaskQueue, _ int) string { return string(tq) }), ", "))).
		Mark(ierr.ErrValidation)
}

// TemporalWorkflowType represents the type of workflow
type TemporalWorkflowType string

const (
	// Workflow Types - only include implemented workflows
<<<<<<< HEAD
	TemporalPriceSyncWorkflow                   TemporalWorkflowType = "PriceSyncWorkflow"
	TemporalTaskProcessingWorkflow              TemporalWorkflowType = "TaskProcessingWorkflow"
	TemporalSubscriptionChangeWorkflow          TemporalWorkflowType = "SubscriptionChangeWorkflow"
	TemporalSubscriptionCreationWorkflow        TemporalWorkflowType = "SubscriptionCreationWorkflow"
	TemporalStripeIntegrationWorkflow           TemporalWorkflowType = "StripeIntegrationWorkflow"
	TemporalExecuteExportWorkflow               TemporalWorkflowType = "ExecuteExportWorkflow"
	TemporalHubSpotDealSyncWorkflow             TemporalWorkflowType = "HubSpotDealSyncWorkflow"
	TemporalHubSpotInvoiceSyncWorkflow          TemporalWorkflowType = "HubSpotInvoiceSyncWorkflow"
	TemporalScheduleSubscriptionBillingWorkflow TemporalWorkflowType = "ScheduleSubscriptionBillingWorkflow"
	TemporalProcessSubscriptionBillingWorkflow  TemporalWorkflowType = "ProcessSubscriptionBillingWorkflow"
=======
	TemporalPriceSyncWorkflow            TemporalWorkflowType = "PriceSyncWorkflow"
	TemporalQuickBooksPriceSyncWorkflow  TemporalWorkflowType = "QuickBooksPriceSyncWorkflow"
	TemporalTaskProcessingWorkflow       TemporalWorkflowType = "TaskProcessingWorkflow"
	TemporalSubscriptionChangeWorkflow   TemporalWorkflowType = "SubscriptionChangeWorkflow"
	TemporalSubscriptionCreationWorkflow TemporalWorkflowType = "SubscriptionCreationWorkflow"
	TemporalStripeIntegrationWorkflow    TemporalWorkflowType = "StripeIntegrationWorkflow"
	TemporalExecuteExportWorkflow        TemporalWorkflowType = "ExecuteExportWorkflow"
	TemporalHubSpotDealSyncWorkflow      TemporalWorkflowType = "HubSpotDealSyncWorkflow"
	TemporalHubSpotInvoiceSyncWorkflow   TemporalWorkflowType = "HubSpotInvoiceSyncWorkflow"
	TemporalHubSpotQuoteSyncWorkflow     TemporalWorkflowType = "HubSpotQuoteSyncWorkflow"
	TemporalNomodInvoiceSyncWorkflow     TemporalWorkflowType = "NomodInvoiceSyncWorkflow"
	TemporalCustomerOnboardingWorkflow   TemporalWorkflowType = "CustomerOnboardingWorkflow"
>>>>>>> f63db44b
)

// String returns the string representation of the workflow type
func (w TemporalWorkflowType) String() string {
	return string(w)
}

// Validate validates the workflow type
func (w TemporalWorkflowType) Validate() error {
	allowedWorkflows := []TemporalWorkflowType{
<<<<<<< HEAD
		TemporalPriceSyncWorkflow,                   // "PriceSyncWorkflow"
		TemporalTaskProcessingWorkflow,              // "TaskProcessingWorkflow"
		TemporalSubscriptionChangeWorkflow,          // "SubscriptionChangeWorkflow"
		TemporalSubscriptionCreationWorkflow,        // "SubscriptionCreationWorkflow"
		TemporalExecuteExportWorkflow,               // "ExecuteExportWorkflow"
		TemporalHubSpotDealSyncWorkflow,             // "HubSpotDealSyncWorkflow"
		TemporalHubSpotInvoiceSyncWorkflow,          // "HubSpotInvoiceSyncWorkflow"
		TemporalScheduleSubscriptionBillingWorkflow, // "ScheduleSubscriptionBillingWorkflow"
		TemporalProcessSubscriptionBillingWorkflow,  // "ProcessSubscriptionBillingWorkflow"
=======
		TemporalPriceSyncWorkflow,            // "PriceSyncWorkflow"
		TemporalQuickBooksPriceSyncWorkflow,  // "QuickBooksPriceSyncWorkflow"
		TemporalTaskProcessingWorkflow,       // "TaskProcessingWorkflow"
		TemporalSubscriptionChangeWorkflow,   // "SubscriptionChangeWorkflow"
		TemporalSubscriptionCreationWorkflow, // "SubscriptionCreationWorkflow"
		TemporalExecuteExportWorkflow,        // "ExecuteExportWorkflow"
		TemporalHubSpotDealSyncWorkflow,      // "HubSpotDealSyncWorkflow"
		TemporalHubSpotInvoiceSyncWorkflow,   // "HubSpotInvoiceSyncWorkflow"
		TemporalHubSpotQuoteSyncWorkflow,     // "HubSpotQuoteSyncWorkflow"
		TemporalNomodInvoiceSyncWorkflow,     // "NomodInvoiceSyncWorkflow"
		TemporalCustomerOnboardingWorkflow,   // "CustomerOnboardingWorkflow"
>>>>>>> f63db44b
	}
	if lo.Contains(allowedWorkflows, w) {
		return nil
	}

	return ierr.NewError("invalid workflow type").
		WithHint(fmt.Sprintf("Workflow type must be one of: %s", strings.Join(lo.Map(allowedWorkflows, func(w TemporalWorkflowType, _ int) string { return string(w) }), ", "))).
		Mark(ierr.ErrValidation)
}

// TaskQueue returns the logical task queue for the workflow
func (w TemporalWorkflowType) TaskQueue() TemporalTaskQueue {
	switch w {
	case TemporalTaskProcessingWorkflow, TemporalSubscriptionChangeWorkflow, TemporalSubscriptionCreationWorkflow, TemporalHubSpotDealSyncWorkflow, TemporalHubSpotInvoiceSyncWorkflow, TemporalHubSpotQuoteSyncWorkflow, TemporalNomodInvoiceSyncWorkflow:
		return TemporalTaskQueueTask
	case TemporalPriceSyncWorkflow, TemporalQuickBooksPriceSyncWorkflow:
		return TemporalTaskQueuePrice
	case TemporalExecuteExportWorkflow:
		return TemporalTaskQueueExport
<<<<<<< HEAD
	case TemporalScheduleSubscriptionBillingWorkflow:
		return TemporalTaskQueueSubscription
	case TemporalProcessSubscriptionBillingWorkflow:
		return TemporalTaskQueueSubscription
=======
	case TemporalCustomerOnboardingWorkflow:
		return TemporalTaskQueueWorkflows
>>>>>>> f63db44b
	default:
		return TemporalTaskQueueTask // Default fallback
	}
}

// TaskQueueName returns the task queue name for the workflow
func (w TemporalWorkflowType) TaskQueueName() string {
	return w.TaskQueue().String()
}

// WorkflowID returns the workflow ID for the workflow with given identifier
func (w TemporalWorkflowType) WorkflowID(identifier string) string {
	return string(w) + "-" + identifier
}

// GetWorkflowsForTaskQueue returns all workflows that belong to a specific task queue
func GetWorkflowsForTaskQueue(taskQueue TemporalTaskQueue) []TemporalWorkflowType {
	switch taskQueue {
	case TemporalTaskQueueTask:
		return []TemporalWorkflowType{
			TemporalTaskProcessingWorkflow,
			TemporalHubSpotDealSyncWorkflow,
			TemporalHubSpotInvoiceSyncWorkflow,
			TemporalHubSpotQuoteSyncWorkflow,
			TemporalNomodInvoiceSyncWorkflow,
		}
	case TemporalTaskQueuePrice:
		return []TemporalWorkflowType{
			TemporalPriceSyncWorkflow,
			TemporalQuickBooksPriceSyncWorkflow,
		}
	case TemporalTaskQueueExport:
		return []TemporalWorkflowType{
			TemporalExecuteExportWorkflow,
		}
<<<<<<< HEAD
	case TemporalTaskQueueSubscription:
		return []TemporalWorkflowType{
			TemporalScheduleSubscriptionBillingWorkflow,
			TemporalProcessSubscriptionBillingWorkflow,
=======
	case TemporalTaskQueueWorkflows:
		return []TemporalWorkflowType{
			TemporalCustomerOnboardingWorkflow,
>>>>>>> f63db44b
		}
	default:
		return []TemporalWorkflowType{}
	}
}

// GetAllTaskQueues returns all available task queues
func GetAllTaskQueues() []TemporalTaskQueue {
	return []TemporalTaskQueue{
		TemporalTaskQueueTask,
		TemporalTaskQueuePrice,
		TemporalTaskQueueExport,
<<<<<<< HEAD
		TemporalTaskQueueSubscription,
=======
		TemporalTaskQueueWorkflows,
>>>>>>> f63db44b
	}
}<|MERGE_RESOLUTION|>--- conflicted
+++ resolved
@@ -13,17 +13,11 @@
 
 const (
 	// Task Queues - logical groupings to limit worker count
-<<<<<<< HEAD
 	TemporalTaskQueueTask         TemporalTaskQueue = "task"
 	TemporalTaskQueuePrice        TemporalTaskQueue = "price"
 	TemporalTaskQueueExport       TemporalTaskQueue = "export"
+	TemporalTaskQueueWorkflows    TemporalTaskQueue = "workflows"
 	TemporalTaskQueueSubscription TemporalTaskQueue = "subscription"
-=======
-	TemporalTaskQueueTask      TemporalTaskQueue = "task"
-	TemporalTaskQueuePrice     TemporalTaskQueue = "price"
-	TemporalTaskQueueExport    TemporalTaskQueue = "export"
-	TemporalTaskQueueWorkflows TemporalTaskQueue = "workflows"
->>>>>>> f63db44b
 )
 
 // String returns the string representation of the task queue
@@ -37,11 +31,8 @@
 		TemporalTaskQueueTask,
 		TemporalTaskQueuePrice,
 		TemporalTaskQueueExport,
-<<<<<<< HEAD
 		TemporalTaskQueueSubscription,
-=======
 		TemporalTaskQueueWorkflows,
->>>>>>> f63db44b
 	}
 	if lo.Contains(allowedQueues, tq) {
 		return nil
@@ -56,8 +47,8 @@
 
 const (
 	// Workflow Types - only include implemented workflows
-<<<<<<< HEAD
 	TemporalPriceSyncWorkflow                   TemporalWorkflowType = "PriceSyncWorkflow"
+	TemporalQuickBooksPriceSyncWorkflow         TemporalWorkflowType = "QuickBooksPriceSyncWorkflow"
 	TemporalTaskProcessingWorkflow              TemporalWorkflowType = "TaskProcessingWorkflow"
 	TemporalSubscriptionChangeWorkflow          TemporalWorkflowType = "SubscriptionChangeWorkflow"
 	TemporalSubscriptionCreationWorkflow        TemporalWorkflowType = "SubscriptionCreationWorkflow"
@@ -65,22 +56,11 @@
 	TemporalExecuteExportWorkflow               TemporalWorkflowType = "ExecuteExportWorkflow"
 	TemporalHubSpotDealSyncWorkflow             TemporalWorkflowType = "HubSpotDealSyncWorkflow"
 	TemporalHubSpotInvoiceSyncWorkflow          TemporalWorkflowType = "HubSpotInvoiceSyncWorkflow"
+	TemporalHubSpotQuoteSyncWorkflow            TemporalWorkflowType = "HubSpotQuoteSyncWorkflow"
+	TemporalNomodInvoiceSyncWorkflow            TemporalWorkflowType = "NomodInvoiceSyncWorkflow"
+	TemporalCustomerOnboardingWorkflow          TemporalWorkflowType = "CustomerOnboardingWorkflow"
 	TemporalScheduleSubscriptionBillingWorkflow TemporalWorkflowType = "ScheduleSubscriptionBillingWorkflow"
 	TemporalProcessSubscriptionBillingWorkflow  TemporalWorkflowType = "ProcessSubscriptionBillingWorkflow"
-=======
-	TemporalPriceSyncWorkflow            TemporalWorkflowType = "PriceSyncWorkflow"
-	TemporalQuickBooksPriceSyncWorkflow  TemporalWorkflowType = "QuickBooksPriceSyncWorkflow"
-	TemporalTaskProcessingWorkflow       TemporalWorkflowType = "TaskProcessingWorkflow"
-	TemporalSubscriptionChangeWorkflow   TemporalWorkflowType = "SubscriptionChangeWorkflow"
-	TemporalSubscriptionCreationWorkflow TemporalWorkflowType = "SubscriptionCreationWorkflow"
-	TemporalStripeIntegrationWorkflow    TemporalWorkflowType = "StripeIntegrationWorkflow"
-	TemporalExecuteExportWorkflow        TemporalWorkflowType = "ExecuteExportWorkflow"
-	TemporalHubSpotDealSyncWorkflow      TemporalWorkflowType = "HubSpotDealSyncWorkflow"
-	TemporalHubSpotInvoiceSyncWorkflow   TemporalWorkflowType = "HubSpotInvoiceSyncWorkflow"
-	TemporalHubSpotQuoteSyncWorkflow     TemporalWorkflowType = "HubSpotQuoteSyncWorkflow"
-	TemporalNomodInvoiceSyncWorkflow     TemporalWorkflowType = "NomodInvoiceSyncWorkflow"
-	TemporalCustomerOnboardingWorkflow   TemporalWorkflowType = "CustomerOnboardingWorkflow"
->>>>>>> f63db44b
 )
 
 // String returns the string representation of the workflow type
@@ -91,29 +71,19 @@
 // Validate validates the workflow type
 func (w TemporalWorkflowType) Validate() error {
 	allowedWorkflows := []TemporalWorkflowType{
-<<<<<<< HEAD
 		TemporalPriceSyncWorkflow,                   // "PriceSyncWorkflow"
+		TemporalQuickBooksPriceSyncWorkflow,         // "QuickBooksPriceSyncWorkflow"
 		TemporalTaskProcessingWorkflow,              // "TaskProcessingWorkflow"
 		TemporalSubscriptionChangeWorkflow,          // "SubscriptionChangeWorkflow"
 		TemporalSubscriptionCreationWorkflow,        // "SubscriptionCreationWorkflow"
 		TemporalExecuteExportWorkflow,               // "ExecuteExportWorkflow"
 		TemporalHubSpotDealSyncWorkflow,             // "HubSpotDealSyncWorkflow"
 		TemporalHubSpotInvoiceSyncWorkflow,          // "HubSpotInvoiceSyncWorkflow"
+		TemporalHubSpotQuoteSyncWorkflow,            // "HubSpotQuoteSyncWorkflow"
+		TemporalNomodInvoiceSyncWorkflow,            // "NomodInvoiceSyncWorkflow"
+		TemporalCustomerOnboardingWorkflow,          // "CustomerOnboardingWorkflow"
 		TemporalScheduleSubscriptionBillingWorkflow, // "ScheduleSubscriptionBillingWorkflow"
 		TemporalProcessSubscriptionBillingWorkflow,  // "ProcessSubscriptionBillingWorkflow"
-=======
-		TemporalPriceSyncWorkflow,            // "PriceSyncWorkflow"
-		TemporalQuickBooksPriceSyncWorkflow,  // "QuickBooksPriceSyncWorkflow"
-		TemporalTaskProcessingWorkflow,       // "TaskProcessingWorkflow"
-		TemporalSubscriptionChangeWorkflow,   // "SubscriptionChangeWorkflow"
-		TemporalSubscriptionCreationWorkflow, // "SubscriptionCreationWorkflow"
-		TemporalExecuteExportWorkflow,        // "ExecuteExportWorkflow"
-		TemporalHubSpotDealSyncWorkflow,      // "HubSpotDealSyncWorkflow"
-		TemporalHubSpotInvoiceSyncWorkflow,   // "HubSpotInvoiceSyncWorkflow"
-		TemporalHubSpotQuoteSyncWorkflow,     // "HubSpotQuoteSyncWorkflow"
-		TemporalNomodInvoiceSyncWorkflow,     // "NomodInvoiceSyncWorkflow"
-		TemporalCustomerOnboardingWorkflow,   // "CustomerOnboardingWorkflow"
->>>>>>> f63db44b
 	}
 	if lo.Contains(allowedWorkflows, w) {
 		return nil
@@ -133,15 +103,12 @@
 		return TemporalTaskQueuePrice
 	case TemporalExecuteExportWorkflow:
 		return TemporalTaskQueueExport
-<<<<<<< HEAD
 	case TemporalScheduleSubscriptionBillingWorkflow:
 		return TemporalTaskQueueSubscription
 	case TemporalProcessSubscriptionBillingWorkflow:
 		return TemporalTaskQueueSubscription
-=======
 	case TemporalCustomerOnboardingWorkflow:
 		return TemporalTaskQueueWorkflows
->>>>>>> f63db44b
 	default:
 		return TemporalTaskQueueTask // Default fallback
 	}
@@ -177,16 +144,14 @@
 		return []TemporalWorkflowType{
 			TemporalExecuteExportWorkflow,
 		}
-<<<<<<< HEAD
 	case TemporalTaskQueueSubscription:
 		return []TemporalWorkflowType{
 			TemporalScheduleSubscriptionBillingWorkflow,
 			TemporalProcessSubscriptionBillingWorkflow,
-=======
+		}
 	case TemporalTaskQueueWorkflows:
 		return []TemporalWorkflowType{
 			TemporalCustomerOnboardingWorkflow,
->>>>>>> f63db44b
 		}
 	default:
 		return []TemporalWorkflowType{}
@@ -199,10 +164,7 @@
 		TemporalTaskQueueTask,
 		TemporalTaskQueuePrice,
 		TemporalTaskQueueExport,
-<<<<<<< HEAD
 		TemporalTaskQueueSubscription,
-=======
 		TemporalTaskQueueWorkflows,
->>>>>>> f63db44b
 	}
 }