package webhook

import (
	"github.com/flexprice/flexprice/internal/config"
	"github.com/flexprice/flexprice/internal/logger"
	"github.com/flexprice/flexprice/internal/pubsub"
	"github.com/flexprice/flexprice/internal/pubsub/kafka"
	"github.com/flexprice/flexprice/internal/pubsub/memory"
	"github.com/flexprice/flexprice/internal/sentry"
	"github.com/flexprice/flexprice/internal/service"
	"github.com/flexprice/flexprice/internal/types"
	"github.com/flexprice/flexprice/internal/webhook/handler"
	"github.com/flexprice/flexprice/internal/webhook/payload"
	"github.com/flexprice/flexprice/internal/webhook/publisher"
	"go.uber.org/fx"
)

// Module provides all webhook-related dependencies
var Module = fx.Options(
	// Core dependencies
	fx.Provide(
		// PubSub for sending webhook events
		providePubSub,
	),

	// Webhook components
	fx.Provide(
		// Publisher for sending webhook events
		publisher.NewPublisher,

		// Handler for processing webhook events
		handler.NewHandler,

		// Payload builder factory and services
		providePayloadBuilderFactory,

		// Main webhook service
		NewWebhookService,
	),
)

// providePayloadBuilderFactory creates a new payload builder factory with all required services
func providePayloadBuilderFactory(
	invoiceService service.InvoiceService,
	planService service.PlanService,
	priceService service.PriceService,
	entitlementService service.EntitlementService,
	featureService service.FeatureService,
	subscriptionService service.SubscriptionService,
	walletService service.WalletService,
	customerService service.CustomerService,
	paymentService service.PaymentService,
<<<<<<< HEAD
	alertService service.AlertService,
=======
	sentry *sentry.Service,
>>>>>>> 8f9c4118
) payload.PayloadBuilderFactory {
	services := payload.NewServices(
		invoiceService,
		planService,
		priceService,
		entitlementService,
		featureService,
		subscriptionService,
		walletService,
		customerService,
		paymentService,
<<<<<<< HEAD
		alertService,
=======
		sentry,
>>>>>>> 8f9c4118
	)
	return payload.NewPayloadBuilderFactory(services)
}

func providePubSub(
	cfg *config.Configuration,
	logger *logger.Logger,
) pubsub.PubSub {
	switch cfg.Webhook.PubSub {
	case types.MemoryPubSub:
		return memory.NewPubSub(cfg, logger)
	case types.KafkaPubSub:
		pubsub, err := kafka.NewPubSubFromConfig(cfg, logger, cfg.Webhook.ConsumerGroup)
		if err != nil {
			logger.Fatalw("failed to create kafka pubsub for webhooks", "error", err)
		}
		return pubsub
	default:
		logger.Fatalw("unsupported webhook pubsub type", "type", cfg.Webhook.PubSub)
	}
	return nil
}<|MERGE_RESOLUTION|>--- conflicted
+++ resolved
@@ -50,11 +50,8 @@
 	walletService service.WalletService,
 	customerService service.CustomerService,
 	paymentService service.PaymentService,
-<<<<<<< HEAD
 	alertService service.AlertService,
-=======
 	sentry *sentry.Service,
->>>>>>> 8f9c4118
 ) payload.PayloadBuilderFactory {
 	services := payload.NewServices(
 		invoiceService,
@@ -66,11 +63,8 @@
 		walletService,
 		customerService,
 		paymentService,
-<<<<<<< HEAD
 		alertService,
-=======
 		sentry,
->>>>>>> 8f9c4118
 	)
 	return payload.NewPayloadBuilderFactory(services)
 }
